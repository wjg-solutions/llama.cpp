#include "chat.h"
#include "utils.hpp"

#include "arg.h"
#include "common.h"
#include "json-schema-to-grammar.h"
#include "llama.h"
#include "log.h"
#include "sampling.h"
#include "speculative.h"
#include "mtmd.h"
#include "mtmd-helper.h"

// mime type for sending response
#define MIMETYPE_JSON "application/json; charset=utf-8"

// auto generated files (see README.md for details)
#include "index.html.gz.hpp"
#include "loading.html.hpp"

#include <atomic>
#include <chrono>
#include <condition_variable>
#include <cstddef>
#include <cinttypes>
#include <deque>
#include <memory>
#include <mutex>
#include <signal.h>
#include <thread>
#include <unordered_map>
#include <unordered_set>

using json = nlohmann::ordered_json;

constexpr int HTTP_POLLING_SECONDS = 1;

enum stop_type {
    STOP_TYPE_NONE,
    STOP_TYPE_EOS,
    STOP_TYPE_WORD,
    STOP_TYPE_LIMIT,
};

// state diagram: https://github.com/ggml-org/llama.cpp/pull/9283
enum slot_state {
    SLOT_STATE_IDLE,
    SLOT_STATE_STARTED, // TODO: this state is only used for setting up the initial prompt processing; maybe merge it with launch_slot_with_task in the future
    SLOT_STATE_PROCESSING_PROMPT,
    SLOT_STATE_DONE_PROMPT,
    SLOT_STATE_GENERATING,
};

enum server_state {
    SERVER_STATE_LOADING_MODEL,  // Server is starting up, model not fully loaded yet
    SERVER_STATE_READY,          // Server is ready and model is loaded
};

enum server_task_type {
    SERVER_TASK_TYPE_COMPLETION,
    SERVER_TASK_TYPE_EMBEDDING,
    SERVER_TASK_TYPE_RERANK,
    SERVER_TASK_TYPE_INFILL,
    SERVER_TASK_TYPE_CANCEL,
    SERVER_TASK_TYPE_NEXT_RESPONSE,
    SERVER_TASK_TYPE_METRICS,
    SERVER_TASK_TYPE_SLOT_SAVE,
    SERVER_TASK_TYPE_SLOT_RESTORE,
    SERVER_TASK_TYPE_SLOT_ERASE,
    SERVER_TASK_TYPE_SET_LORA,
};

enum oaicompat_type {
    OAICOMPAT_TYPE_NONE,
    OAICOMPAT_TYPE_CHAT,
    OAICOMPAT_TYPE_COMPLETION,
    OAICOMPAT_TYPE_EMBEDDING,
};

// https://community.openai.com/t/openai-chat-list-of-error-codes-and-types/357791/11
enum error_type {
    ERROR_TYPE_INVALID_REQUEST,
    ERROR_TYPE_AUTHENTICATION,
    ERROR_TYPE_SERVER,
    ERROR_TYPE_NOT_FOUND,
    ERROR_TYPE_PERMISSION,
    ERROR_TYPE_UNAVAILABLE, // custom error
    ERROR_TYPE_NOT_SUPPORTED, // custom error
};

struct slot_params {
    bool stream        = true;
    bool cache_prompt  = true; // remember the prompt to avoid reprocessing all prompt
    bool return_tokens = false;

    int32_t n_keep    =  0; // number of tokens to keep from initial prompt
    int32_t n_discard =  0; // number of tokens after n_keep that may be discarded when shifting context, 0 defaults to half
    int32_t n_predict = -1; // new tokens to predict
    int32_t n_indent  =  0; // mininum line indentation for the generated text in number of whitespace characters
    int32_t beam_width = 1; // number of beams to maintain during beam search (1 = disabled)
    bool return_beam_candidates = false; // whether to return all beam candidates in the response

    int64_t t_max_prompt_ms  = -1; // TODO: implement
    int64_t t_max_predict_ms = -1; // if positive, limit the generation phase to this time limit

    std::vector<common_adapter_lora_info> lora;

    std::vector<std::string> antiprompt;
    std::vector<std::string> response_fields;
    bool timings_per_token = false;
    bool post_sampling_probs = false;
    bool ignore_eos = false;

    struct common_params_sampling sampling;
    struct common_params_speculative speculative;

    // OAI-compat fields
    bool                         verbose                   = false;
    oaicompat_type               oaicompat                 = OAICOMPAT_TYPE_NONE;
    std::string                  oaicompat_model;
    std::string                  oaicompat_cmpl_id;
    common_chat_syntax           oaicompat_chat_syntax;

    json to_json() const {
        std::vector<std::string> samplers;
        samplers.reserve(sampling.samplers.size());
        for (const auto & sampler : sampling.samplers) {
            samplers.emplace_back(common_sampler_type_to_str(sampler));
        }

        json lora = json::array();
        for (size_t i = 0; i < this->lora.size(); ++i) {
            lora.push_back({{"id", i}, {"scale", this->lora[i].scale}});
        }

        auto grammar_triggers = json::array();
        for (const auto & trigger : sampling.grammar_triggers) {
            server_grammar_trigger ct(std::move(trigger));
            grammar_triggers.push_back(ct.to_json());
        }

        return json {
            {"n_predict",                 n_predict},     // Server configured n_predict
            {"seed",                      sampling.seed},
            {"temperature",               sampling.temp},
            {"dynatemp_range",            sampling.dynatemp_range},
            {"dynatemp_exponent",         sampling.dynatemp_exponent},
            {"top_k",                     sampling.top_k},
            {"top_p",                     sampling.top_p},
            {"min_p",                     sampling.min_p},
            {"top_n_sigma",               sampling.top_n_sigma},
            {"xtc_probability",           sampling.xtc_probability},
            {"xtc_threshold",             sampling.xtc_threshold},
            {"typical_p",                 sampling.typ_p},
            {"repeat_last_n",             sampling.penalty_last_n},
            {"repeat_penalty",            sampling.penalty_repeat},
            {"presence_penalty",          sampling.penalty_present},
            {"frequency_penalty",         sampling.penalty_freq},
            {"dry_multiplier",            sampling.dry_multiplier},
            {"dry_base",                  sampling.dry_base},
            {"dry_allowed_length",        sampling.dry_allowed_length},
            {"dry_penalty_last_n",        sampling.dry_penalty_last_n},
            {"dry_sequence_breakers",     sampling.dry_sequence_breakers},
            {"mirostat",                  sampling.mirostat},
            {"mirostat_tau",              sampling.mirostat_tau},
            {"mirostat_eta",              sampling.mirostat_eta},
            {"stop",                      antiprompt},
            {"max_tokens",                n_predict}, // User configured n_predict
            {"n_keep",                    n_keep},
            {"n_discard",                 n_discard},
            {"ignore_eos",                sampling.ignore_eos},
            {"stream",                    stream},
            {"logit_bias",                format_logit_bias(sampling.logit_bias)},
            {"n_probs",                   sampling.n_probs},
            {"min_keep",                  sampling.min_keep},
            {"grammar",                   sampling.grammar},
            {"grammar_lazy",              sampling.grammar_lazy},
            {"grammar_triggers",          grammar_triggers},
            {"preserved_tokens",          sampling.preserved_tokens},
            {"chat_format",               common_chat_format_name(oaicompat_chat_syntax.format)},
            {"reasoning_format",          common_reasoning_format_name(oaicompat_chat_syntax.reasoning_format)},
            {"reasoning_in_content",      oaicompat_chat_syntax.reasoning_in_content},
            {"thinking_forced_open",      oaicompat_chat_syntax.thinking_forced_open},
            {"samplers",                  samplers},
            {"beam_width",                beam_width},
            {"return_beam_candidates",    return_beam_candidates},
            {"speculative.n_max",         speculative.n_max},
            {"speculative.n_min",         speculative.n_min},
            {"speculative.p_min",         speculative.p_min},
            {"timings_per_token",         timings_per_token},
            {"post_sampling_probs",       post_sampling_probs},
            {"lora",                      lora},
        };
    }
};

struct server_task {
    int id    = -1; // to be filled by server_queue
    int index = -1; // used when there are multiple prompts (batch request)

    server_task_type type;

    // used by SERVER_TASK_TYPE_CANCEL
    int id_target = -1;

    // used by SERVER_TASK_TYPE_INFERENCE
    slot_params   params;
    server_tokens prompt_tokens;
    int id_selected_slot = -1;

    // used by SERVER_TASK_TYPE_SLOT_SAVE, SERVER_TASK_TYPE_SLOT_RESTORE, SERVER_TASK_TYPE_SLOT_ERASE
    struct slot_action {
        int slot_id;
        std::string filename;
        std::string filepath;
    };
    slot_action slot_action;

    // used by SERVER_TASK_TYPE_METRICS
    bool metrics_reset_bucket = false;

    // used by SERVER_TASK_TYPE_SET_LORA
    std::vector<common_adapter_lora_info> set_lora;

    server_task(server_task_type type) : type(type) {}

    static slot_params params_from_json_cmpl(
            const llama_context * ctx,
            const common_params & params_base,
            const json & data) {
        const llama_model * model = llama_get_model(ctx);
        const llama_vocab * vocab = llama_model_get_vocab(model);

        slot_params params;

        // Sampling parameter defaults are loaded from the global server context (but individual requests can still override them)
        slot_params defaults;
        defaults.sampling    = params_base.sampling;
        defaults.speculative = params_base.speculative;

        // enabling this will output extra debug information in the HTTP responses from the server
        params.verbose           = params_base.verbosity > 9;
        params.timings_per_token = json_value(data, "timings_per_token", false);

        params.stream           = json_value(data, "stream",             false);
        params.cache_prompt     = json_value(data, "cache_prompt",       true);
        params.return_tokens    = json_value(data, "return_tokens",      false);
        params.n_predict        = json_value(data, "n_predict",          json_value(data, "max_tokens", defaults.n_predict));
        params.n_indent         = json_value(data, "n_indent",           defaults.n_indent);
        params.n_keep           = json_value(data, "n_keep",             defaults.n_keep);
        params.n_discard        = json_value(data, "n_discard",          defaults.n_discard);
        params.beam_width       = json_value(data, "beam_width",         defaults.beam_width);
        // Override request beam width with server beam width if it exists and is greater than 0
        if (params_base.beam_width > 0) {
            SRV_DBG("using server beam_width = %d (overriding request value = %d)\n",
                params_base.beam_width, params.beam_width);
            params.beam_width = params_base.beam_width;
        }
        params.return_beam_candidates = json_value(data, "return_beam_candidates", defaults.return_beam_candidates);
      //params.t_max_prompt_ms  = json_value(data, "t_max_prompt_ms",    defaults.t_max_prompt_ms); // TODO: implement
        params.t_max_predict_ms = json_value(data, "t_max_predict_ms",   defaults.t_max_predict_ms);
        params.response_fields  = json_value(data, "response_fields",   std::vector<std::string>());

        params.sampling.top_k              = json_value(data, "top_k",              defaults.sampling.top_k);
        params.sampling.top_p              = json_value(data, "top_p",              defaults.sampling.top_p);
        params.sampling.min_p              = json_value(data, "min_p",              defaults.sampling.min_p);
        params.sampling.top_n_sigma        = json_value(data, "top_n_sigma",        defaults.sampling.top_n_sigma);
        params.sampling.xtc_probability    = json_value(data, "xtc_probability",    defaults.sampling.xtc_probability);
        params.sampling.xtc_threshold      = json_value(data, "xtc_threshold",      defaults.sampling.xtc_threshold);
        params.sampling.typ_p              = json_value(data, "typical_p",          defaults.sampling.typ_p);
        params.sampling.temp               = json_value(data, "temperature",        defaults.sampling.temp);
        params.sampling.dynatemp_range     = json_value(data, "dynatemp_range",     defaults.sampling.dynatemp_range);
        params.sampling.dynatemp_exponent  = json_value(data, "dynatemp_exponent",  defaults.sampling.dynatemp_exponent);
        params.sampling.penalty_last_n     = json_value(data, "repeat_last_n",      defaults.sampling.penalty_last_n);
        params.sampling.penalty_repeat     = json_value(data, "repeat_penalty",     defaults.sampling.penalty_repeat);
        params.sampling.penalty_freq       = json_value(data, "frequency_penalty",  defaults.sampling.penalty_freq);
        params.sampling.penalty_present    = json_value(data, "presence_penalty",   defaults.sampling.penalty_present);
        params.sampling.dry_multiplier     = json_value(data, "dry_multiplier",     defaults.sampling.dry_multiplier);
        params.sampling.dry_base           = json_value(data, "dry_base",           defaults.sampling.dry_base);
        params.sampling.dry_allowed_length = json_value(data, "dry_allowed_length", defaults.sampling.dry_allowed_length);
        params.sampling.dry_penalty_last_n = json_value(data, "dry_penalty_last_n", defaults.sampling.dry_penalty_last_n);
        params.sampling.mirostat           = json_value(data, "mirostat",           defaults.sampling.mirostat);
        params.sampling.mirostat_tau       = json_value(data, "mirostat_tau",       defaults.sampling.mirostat_tau);
        params.sampling.mirostat_eta       = json_value(data, "mirostat_eta",       defaults.sampling.mirostat_eta);
        params.sampling.seed               = json_value(data, "seed",               defaults.sampling.seed);
        params.sampling.n_probs            = json_value(data, "n_probs",            defaults.sampling.n_probs);
        params.sampling.min_keep           = json_value(data, "min_keep",           defaults.sampling.min_keep);
        params.post_sampling_probs         = json_value(data, "post_sampling_probs", defaults.post_sampling_probs);

        params.speculative.n_min = json_value(data, "speculative.n_min", defaults.speculative.n_min);
        params.speculative.n_max = json_value(data, "speculative.n_max", defaults.speculative.n_max);
        params.speculative.p_min = json_value(data, "speculative.p_min", defaults.speculative.p_min);

        params.speculative.n_min = std::min(params.speculative.n_max, params.speculative.n_min);
        params.speculative.n_min = std::max(params.speculative.n_min, 0);
        params.speculative.n_max = std::max(params.speculative.n_max, 0);

        // Use OpenAI API logprobs only if n_probs wasn't provided
        if (data.contains("logprobs") && params.sampling.n_probs == defaults.sampling.n_probs){
            params.sampling.n_probs = json_value(data, "logprobs", defaults.sampling.n_probs);
        }

        if (data.contains("lora")) {
            if (data.at("lora").is_array()) {
                params.lora = parse_lora_request(params_base.lora_adapters, data.at("lora"));
            } else {
                throw std::runtime_error("Error: 'lora' must be an array of objects with 'id' and 'scale' fields");
            }
        } else {
            params.lora = params_base.lora_adapters;
        }

        // TODO: add more sanity checks for the input parameters

        if (params.sampling.penalty_last_n < -1) {
            throw std::runtime_error("Error: repeat_last_n must be >= -1");
        }

        if (params.sampling.dry_penalty_last_n < -1) {
            throw std::runtime_error("Error: dry_penalty_last_n must be >= -1");
        }

        if (params.sampling.penalty_last_n == -1) {
            // note: should be the slot's context and not the full context, but it's ok
            params.sampling.penalty_last_n = llama_n_ctx(ctx);
        }

        if (params.sampling.dry_penalty_last_n == -1) {
            params.sampling.dry_penalty_last_n = llama_n_ctx(ctx);
        }

        if (params.sampling.dry_base < 1.0f) {
            params.sampling.dry_base = defaults.sampling.dry_base;
        }

        // sequence breakers for DRY
        {
            // Currently, this is not compatible with TextGen WebUI, Koboldcpp and SillyTavern format
            // Ref: https://github.com/oobabooga/text-generation-webui/blob/d1af7a41ade7bd3c3a463bfa640725edb818ebaf/extensions/openai/typing.py#L39

            if (data.contains("dry_sequence_breakers")) {
                params.sampling.dry_sequence_breakers = json_value(data, "dry_sequence_breakers", std::vector<std::string>());
                if (params.sampling.dry_sequence_breakers.empty()) {
                    throw std::runtime_error("Error: dry_sequence_breakers must be a non-empty array of strings");
                }
            }
        }

        // process "json_schema" and "grammar"
        if (data.contains("json_schema") && !data.contains("grammar")) {
            try {
                auto schema                  = json_value(data, "json_schema", json::object());
                SRV_DBG("JSON schema: %s\n", schema.dump(2).c_str());
                params.sampling.grammar      = json_schema_to_grammar(schema);
                SRV_DBG("Converted grammar: %s\n", params.sampling.grammar.c_str());
            } catch (const std::exception & e) {
                throw std::runtime_error(std::string("\"json_schema\": ") + e.what());
            }
        } else {
            params.sampling.grammar      = json_value(data, "grammar", defaults.sampling.grammar);
            SRV_DBG("Grammar: %s\n", params.sampling.grammar.c_str());
            params.sampling.grammar_lazy = json_value(data, "grammar_lazy", defaults.sampling.grammar_lazy);
            SRV_DBG("Grammar lazy: %s\n", params.sampling.grammar_lazy ? "true" : "false");
        }

        {
            auto it = data.find("chat_format");
            if (it != data.end()) {
                params.oaicompat_chat_syntax.format = static_cast<common_chat_format>(it->get<int>());
                SRV_INF("Chat format: %s\n", common_chat_format_name(params.oaicompat_chat_syntax.format));
            } else {
                params.oaicompat_chat_syntax.format = defaults.oaicompat_chat_syntax.format;
            }
            params.oaicompat_chat_syntax.reasoning_format = params_base.reasoning_format;
            params.oaicompat_chat_syntax.reasoning_in_content = params.stream;
            params.oaicompat_chat_syntax.thinking_forced_open = json_value(data, "thinking_forced_open", false);
            params.oaicompat_chat_syntax.parse_tool_calls = json_value(data, "parse_tool_calls", false);
        }

        {
            const auto preserved_tokens = data.find("preserved_tokens");
            if (preserved_tokens != data.end()) {
                for (const auto & t : *preserved_tokens) {
                    auto ids = common_tokenize(vocab, t.get<std::string>(), /* add_special= */ false, /* parse_special= */ true);
                    if (ids.size() == 1) {
                        SRV_DBG("Preserved token: %d\n", ids[0]);
                        params.sampling.preserved_tokens.insert(ids[0]);
                    } else {
                        // This may happen when using a tool call style meant for a model with special tokens to preserve on a model without said tokens.
                        SRV_DBG("Not preserved because more than 1 token: %s\n", t.get<std::string>().c_str());
                    }
                }
            }
            const auto grammar_triggers = data.find("grammar_triggers");
            if (grammar_triggers != data.end()) {
                for (const auto & t : *grammar_triggers) {
                    server_grammar_trigger ct(t);
                    if (ct.value.type == COMMON_GRAMMAR_TRIGGER_TYPE_WORD) {
                        const auto & word = ct.value.value;
                        auto ids = common_tokenize(vocab, word, /* add_special= */ false, /* parse_special= */ true);
                        if (ids.size() == 1) {
                            auto token = ids[0];
                            if (std::find(params.sampling.preserved_tokens.begin(), params.sampling.preserved_tokens.end(), (llama_token) token) == params.sampling.preserved_tokens.end()) {
                                throw std::runtime_error("Grammar trigger word should be marked as preserved token: " + word);
                            }
                            SRV_DBG("Grammar trigger token: %d (`%s`)\n", token, word.c_str());
                            common_grammar_trigger trigger;
                            trigger.type = COMMON_GRAMMAR_TRIGGER_TYPE_TOKEN;
                            trigger.value = word;
                            trigger.token = token;
                            params.sampling.grammar_triggers.push_back(std::move(trigger));
                        } else {
                            SRV_DBG("Grammar trigger word: `%s`\n", word.c_str());
                            params.sampling.grammar_triggers.push_back({COMMON_GRAMMAR_TRIGGER_TYPE_WORD, word});
                        }
                    } else {
                        if (ct.value.type == COMMON_GRAMMAR_TRIGGER_TYPE_PATTERN) {
                            SRV_DBG("Grammar trigger pattern: `%s`\n", ct.value.value.c_str());
                        } else if (ct.value.type == COMMON_GRAMMAR_TRIGGER_TYPE_PATTERN_FULL) {
                            SRV_DBG("Grammar trigger pattern full: `%s`\n", ct.value.value.c_str());
                        } else {
                            throw std::runtime_error("Unknown grammar trigger type");
                        }
                        params.sampling.grammar_triggers.emplace_back(std::move(ct.value));
                    }
                }
            }
            if (params.sampling.grammar_lazy && params.sampling.grammar_triggers.empty()) {
                throw std::runtime_error("Error: no triggers set for lazy grammar!");
            }
        }

        {
            params.sampling.logit_bias.clear();
            params.ignore_eos = json_value(data, "ignore_eos", false);

            const auto & logit_bias = data.find("logit_bias");
            if (logit_bias != data.end() && logit_bias->is_array()) {
                const int n_vocab = llama_vocab_n_tokens(vocab);
                for (const auto & el : *logit_bias) {
                    // TODO: we may want to throw errors here, in case "el" is incorrect
                    if (el.is_array() && el.size() == 2) {
                        float bias;
                        if (el[1].is_number()) {
                            bias = el[1].get<float>();
                        } else if (el[1].is_boolean() && !el[1].get<bool>()) {
                            bias = -INFINITY;
                        } else {
                            continue;
                        }

                        if (el[0].is_number_integer()) {
                            llama_token tok = el[0].get<llama_token>();
                            if (tok >= 0 && tok < n_vocab) {
                                params.sampling.logit_bias.push_back({tok, bias});
                            }
                        } else if (el[0].is_string()) {
                            auto toks = common_tokenize(vocab, el[0].get<std::string>(), false);
                            for (auto tok : toks) {
                                params.sampling.logit_bias.push_back({tok, bias});
                            }
                        }
                    }
                }
            }
        }

        {
            params.antiprompt.clear();

            const auto & stop = data.find("stop");
            if (stop != data.end() && stop->is_array()) {
                for (const auto & word : *stop) {
                    if (!word.empty()) {
                        params.antiprompt.push_back(word);
                    }
                }
            }
        }

        {
            const auto samplers = data.find("samplers");
            if (samplers != data.end()) {
                if (samplers->is_array()) {
                    params.sampling.samplers = common_sampler_types_from_names(*samplers, false);
                } else if (samplers->is_string()){
                    params.sampling.samplers = common_sampler_types_from_chars(samplers->get<std::string>());
                }
            } else {
                params.sampling.samplers = defaults.sampling.samplers;
            }
        }

        std::string model_name = params_base.model_alias.empty() ? DEFAULT_OAICOMPAT_MODEL : params_base.model_alias;
        params.oaicompat_model = json_value(data, "model", model_name);

        return params;
    }

    // utility function
    static std::unordered_set<int> get_list_id(const std::vector<server_task> & tasks) {
        std::unordered_set<int> ids(tasks.size());
        for (size_t i = 0; i < tasks.size(); i++) {
            ids.insert(tasks[i].id);
        }
        return ids;
    }
};

struct result_timings {
    int32_t prompt_n = -1;
    double prompt_ms;
    double prompt_per_token_ms;
    double prompt_per_second;

    int32_t predicted_n = -1;
    double predicted_ms;
    double predicted_per_token_ms;
    double predicted_per_second;

    // Optional speculative metrics - only included when > 0
    int32_t draft_n = 0;
    int32_t draft_n_accepted = 0;

    json to_json() const {
        json base = {
            {"prompt_n",               prompt_n},
            {"prompt_ms",              prompt_ms},
            {"prompt_per_token_ms",    prompt_per_token_ms},
            {"prompt_per_second",      prompt_per_second},

            {"predicted_n",            predicted_n},
            {"predicted_ms",           predicted_ms},
            {"predicted_per_token_ms", predicted_per_token_ms},
            {"predicted_per_second",   predicted_per_second},
        };

        if (draft_n > 0) {
            base["draft_n"] = draft_n;
            base["draft_n_accepted"] = draft_n_accepted;
        }

        return base;
    }
};

struct server_task_result {
    int id           = -1;
    int id_slot      = -1;
    virtual bool is_error() {
        // only used by server_task_result_error
        return false;
    }
    virtual bool is_stop() {
        // only used by server_task_result_cmpl_*
        return false;
    }
    virtual int get_index() {
        return -1;
    }
    virtual json to_json() = 0;
    virtual ~server_task_result() = default;
};

// using shared_ptr for polymorphism of server_task_result
using server_task_result_ptr = std::unique_ptr<server_task_result>;

inline std::string stop_type_to_str(stop_type type) {
    switch (type) {
        case STOP_TYPE_EOS:   return "eos";
        case STOP_TYPE_WORD:  return "word";
        case STOP_TYPE_LIMIT: return "limit";
        default:              return "none";
    }
}

struct completion_token_output {
    llama_token tok;
    float prob;
    std::string text_to_send;
    struct prob_info {
        llama_token tok;
        std::string txt;
        float prob;
    };
    std::vector<prob_info> probs;

    json to_json(bool post_sampling_probs) const {
        json probs_for_token = json::array();
        for (const auto & p : probs) {
            std::string txt(p.txt);
            txt.resize(validate_utf8(txt));
            probs_for_token.push_back(json {
                {"id",      p.tok},
                {"token",   txt},
                {"bytes",   str_to_bytes(p.txt)},
                {
                    post_sampling_probs ? "prob" : "logprob",
                    post_sampling_probs ? p.prob : logarithm(p.prob)
                },
            });
        }
        return probs_for_token;
    }

    static json probs_vector_to_json(const std::vector<completion_token_output> & probs, bool post_sampling_probs) {
        json out = json::array();
        for (const auto & p : probs) {
            std::string txt(p.text_to_send);
            txt.resize(validate_utf8(txt));
            out.push_back(json {
                {"id",           p.tok},
                {"token",        txt},
                {"bytes",        str_to_bytes(p.text_to_send)},
                {
                    post_sampling_probs ? "prob" : "logprob",
                    post_sampling_probs ? p.prob : logarithm(p.prob)
                },
                {
                    post_sampling_probs ? "top_probs" : "top_logprobs",
                    p.to_json(post_sampling_probs)
                },
            });
        }
        return out;
    }

    static float logarithm(float x) {
        // nlohmann::json converts -inf to null, so we need to prevent that
        return x == 0.0f ? std::numeric_limits<float>::lowest() : std::log(x);
    }

    static std::vector<unsigned char> str_to_bytes(const std::string & str) {
        std::vector<unsigned char> bytes;
        for (unsigned char c : str) {
            bytes.push_back(c);
        }
        return bytes;
    }
};

struct server_task_result_cmpl_final : server_task_result {
    int index = 0;

    std::string content;
    llama_tokens tokens;

    bool stream;
    result_timings timings;
    std::string prompt;

    bool truncated;
    int32_t n_decoded;
    int32_t n_prompt_tokens;
    int32_t n_tokens_cached;
    bool has_new_line;
    std::string stopping_word;
    stop_type stop = STOP_TYPE_NONE;

    bool post_sampling_probs;
    std::vector<completion_token_output> probs_output;
    std::vector<std::string>  response_fields;
    json beam_results = json::array(); // Beam search results

    slot_params generation_params;

    // OAI-compat fields
    bool               verbose                  = false;
    oaicompat_type     oaicompat                = OAICOMPAT_TYPE_NONE;
    std::string        oaicompat_model;
    std::string        oaicompat_cmpl_id;
    common_chat_msg    oaicompat_msg;
    std::vector<common_chat_msg_diff> oaicompat_msg_diffs;

    virtual int get_index() override {
        return index;
    }

    virtual bool is_stop() override {
        return true; // in stream mode, final responses are considered stop
    }

    virtual json to_json() override {
        switch (oaicompat) {
            case OAICOMPAT_TYPE_NONE:
                return to_json_non_oaicompat();
            case OAICOMPAT_TYPE_COMPLETION:
                return to_json_oaicompat();
            case OAICOMPAT_TYPE_CHAT:
                return stream ? to_json_oaicompat_chat_stream() : to_json_oaicompat_chat();
            default:
                GGML_ASSERT(false && "Invalid oaicompat_type");
        }
    }

    json to_json_non_oaicompat() {
        json res = json {
            {"index",               index},
            {"content",             stream ? "" : content}, // in stream mode, content is already in last partial chunk
            {"tokens",              stream ? llama_tokens {} : tokens},
            {"id_slot",             id_slot},
            {"stop",                true},
            {"model",               oaicompat_model},
            {"tokens_predicted",    n_decoded},
            {"tokens_evaluated",    n_prompt_tokens},
            {"generation_settings", generation_params.to_json()},
            {"prompt",              prompt},
            {"has_new_line",        has_new_line},
            {"truncated",           truncated},
            {"stop_type",           stop_type_to_str(stop)},
            {"stopping_word",       stopping_word},
            {"tokens_cached",       n_tokens_cached},
            {"timings",             timings.to_json()},
        };
        
        // Add beam results if they exist
        if (!beam_results.empty()) {
            res["beam_results"] = beam_results;
        }
        if (!stream && !probs_output.empty()) {
            res["completion_probabilities"] = completion_token_output::probs_vector_to_json(probs_output, post_sampling_probs);
        }
        return response_fields.empty() ? res : json_get_nested_values(response_fields, res);
    }

    json to_json_oaicompat() {
        std::time_t t = std::time(0);
        json logprobs = json(nullptr); // OAI default to null
        if (!stream && probs_output.size() > 0) {
            logprobs = json{
                {"content", completion_token_output::probs_vector_to_json(probs_output, post_sampling_probs)},
            };
        }
        json finish_reason = "length";
        if (stop == STOP_TYPE_WORD || stop == STOP_TYPE_EOS) {
            finish_reason = "stop";
        }
        json res = json {
            {"choices",            json::array({
                json{
                    {"text",          stream ? "" : content}, // in stream mode, content is already in last partial chunk
                    {"index",         index},
                    {"logprobs",      logprobs},
                    {"finish_reason", finish_reason},
                }
            })},
            {"created",            t},
            {"model",              oaicompat_model},
            {"system_fingerprint", build_info},
            {"object",             "text_completion"},
            {"usage", json {
                {"completion_tokens", n_decoded},
                {"prompt_tokens",     n_prompt_tokens},
                {"total_tokens",      n_decoded + n_prompt_tokens}
            }},
            {"id", oaicompat_cmpl_id}
        };

        // extra fields for debugging purposes
        if (verbose) {
            res["__verbose"] = to_json_non_oaicompat();
        }
        if (timings.prompt_n >= 0) {
            res.push_back({"timings", timings.to_json()});
        }

        return res;
    }

    json to_json_oaicompat_chat() {
        std::string finish_reason = "length";
        common_chat_msg msg;
        if (!oaicompat_msg.empty()) {
            msg = oaicompat_msg;
        } else {
            msg.role = "assistant";
            msg.content = content;
        }
        if (stop == STOP_TYPE_WORD || stop == STOP_TYPE_EOS) {
            finish_reason = msg.tool_calls.empty() ? "stop" : "tool_calls";
        }

        json choice {
            {"finish_reason", finish_reason},
            {"index", 0},
            {"message", msg.to_json_oaicompat<json>()},
        };

        if (!stream && probs_output.size() > 0) {
            choice["logprobs"] = json{
                {"content", completion_token_output::probs_vector_to_json(probs_output, post_sampling_probs)},
            };
        }

        std::time_t t = std::time(0);

        json res = json {
            {"choices",            json::array({choice})},
            {"created",            t},
            {"model",              oaicompat_model},
            {"system_fingerprint", build_info},
            {"object",             "chat.completion"},
            {"usage", json {
                {"completion_tokens", n_decoded},
                {"prompt_tokens",     n_prompt_tokens},
                {"total_tokens",      n_decoded + n_prompt_tokens}
            }},
            {"id", oaicompat_cmpl_id}
        };

        // extra fields for debugging purposes
        if (verbose) {
            res["__verbose"] = to_json_non_oaicompat();
        }
        if (timings.prompt_n >= 0) {
            res.push_back({"timings", timings.to_json()});
        }

        return res;
    }

    json to_json_oaicompat_chat_stream() {
        std::time_t t = std::time(0);
        std::string finish_reason = "length";
        if (stop == STOP_TYPE_WORD || stop == STOP_TYPE_EOS) {
            finish_reason = oaicompat_msg.tool_calls.empty() ? "stop" : "tool_calls";
        }

        json deltas = json::array();
        for (const auto & diff : oaicompat_msg_diffs) {
            deltas.push_back({
                {"choices", json::array({
                    json {
                        {"finish_reason", nullptr},
                        {"index", 0},
                        {"delta", common_chat_msg_diff_to_json_oaicompat<json>(diff)},
                    },
                })},
                {"created", t},
                {"id", oaicompat_cmpl_id},
                {"model", oaicompat_model},
                {"system_fingerprint", build_info},
                {"object", "chat.completion.chunk"},
            });
        }

        deltas.push_back({
            {"choices", json::array({
                json {
                    {"finish_reason", finish_reason},
                    {"index", 0},
                    {"delta", json::object()},
                },
            })},
            {"created",            t},
            {"id",                 oaicompat_cmpl_id},
            {"model",              oaicompat_model},
            {"system_fingerprint", build_info},
            {"object",             "chat.completion.chunk"},
            {"usage", json {
                {"completion_tokens", n_decoded},
                {"prompt_tokens",     n_prompt_tokens},
                {"total_tokens",      n_decoded + n_prompt_tokens},
            }},
        });

        if (timings.prompt_n >= 0) {
            deltas.back().push_back({"timings", timings.to_json()});
        }

        // extra fields for debugging purposes
        if (verbose && !deltas.empty()) {
            deltas.front()["__verbose"] = to_json_non_oaicompat();
        }

        return deltas;
    }
};

struct server_task_result_cmpl_partial : server_task_result {
    int index = 0;

    std::string  content;
    llama_tokens tokens;

    int32_t n_decoded;
    int32_t n_prompt_tokens;

    bool post_sampling_probs;
    completion_token_output prob_output;
    result_timings timings;

    // OAI-compat fields
    bool            verbose   = false;
    oaicompat_type  oaicompat = OAICOMPAT_TYPE_NONE;
    std::string     oaicompat_model;
    std::string     oaicompat_cmpl_id;
    std::vector<common_chat_msg_diff> oaicompat_msg_diffs;

    virtual int get_index() override {
        return index;
    }

    virtual bool is_stop() override {
        return false; // in stream mode, partial responses are not considered stop
    }

    virtual json to_json() override {
        switch (oaicompat) {
            case OAICOMPAT_TYPE_NONE:
                return to_json_non_oaicompat();
            case OAICOMPAT_TYPE_COMPLETION:
                return to_json_oaicompat();
            case OAICOMPAT_TYPE_CHAT:
                return to_json_oaicompat_chat();
            default:
                GGML_ASSERT(false && "Invalid oaicompat_type");
        }
    }

    json to_json_non_oaicompat() {
        // non-OAI-compat JSON
        json res = json {
            {"index",            index},
            {"content",          content},
            {"tokens",           tokens},
            {"stop",             false},
            {"id_slot",          id_slot},
            {"tokens_predicted", n_decoded},
            {"tokens_evaluated", n_prompt_tokens},
        };
        // populate the timings object when needed (usually for the last response or with timings_per_token enabled)
        if (timings.prompt_n > 0) {
            res.push_back({"timings", timings.to_json()});
        }
        if (!prob_output.probs.empty()) {
            res["completion_probabilities"] = completion_token_output::probs_vector_to_json({prob_output}, post_sampling_probs);
        }
        return res;
    }

    json to_json_oaicompat() {
        std::time_t t = std::time(0);
        json logprobs = json(nullptr); // OAI default to null
        if (prob_output.probs.size() > 0) {
            logprobs = json{
                {"content", completion_token_output::probs_vector_to_json({prob_output}, post_sampling_probs)},
            };
        }
        json res = json {
            {"choices",            json::array({
                json{
                    {"text",          content},
                    {"index",         index},
                    {"logprobs",      logprobs},
                    {"finish_reason", nullptr},
                }
            })},
            {"created",            t},
            {"model",              oaicompat_model},
            {"system_fingerprint", build_info},
            {"object",             "text_completion"},
            {"id",                 oaicompat_cmpl_id}
        };

        // extra fields for debugging purposes
        if (verbose) {
            res["__verbose"] = to_json_non_oaicompat();
        }
        if (timings.prompt_n >= 0) {
            res.push_back({"timings", timings.to_json()});
        }

        return res;
    }

    json to_json_oaicompat_chat() {
        bool first = n_decoded == 1;
        std::time_t t = std::time(0);
        json choices;

        std::vector<json> deltas;
        auto add_delta = [&](const json & delta) {
            deltas.push_back({
                {"choices", json::array({
                    json {
                        {"finish_reason", nullptr},
                        {"index", 0},
                        {"delta", delta},
                    },
                })},
                {"created", t},
                {"id", oaicompat_cmpl_id},
                {"model", oaicompat_model},
                {"system_fingerprint", build_info},
                {"object", "chat.completion.chunk"},
            });
        };
        // We have to send an initial update to conform to openai behavior
        if (first) {
            add_delta({
                {"role", "assistant"},
                {"content", nullptr},
            });
        }

        for (const auto & diff : oaicompat_msg_diffs) {
            add_delta(common_chat_msg_diff_to_json_oaicompat<json>(diff));
        }

        if (!deltas.empty()) {
            GGML_ASSERT(deltas[deltas.size() - 1].at("choices").size() >= 1);

            if (prob_output.probs.size() > 0) {
                deltas[deltas.size() - 1].at("choices").at(0)["logprobs"] = json {
                    {"content", completion_token_output::probs_vector_to_json({prob_output}, post_sampling_probs)},
                };
            }

            if (timings.prompt_n >= 0) {
                deltas[deltas.size() - 1].push_back({"timings", timings.to_json()});
            }
        }

        return deltas;
    }
};

struct server_task_result_embd : server_task_result {
    int index = 0;
    std::vector<std::vector<float>> embedding;

    int32_t n_tokens;

    // OAI-compat fields
    oaicompat_type oaicompat = OAICOMPAT_TYPE_NONE;

    virtual int get_index() override {
        return index;
    }

    virtual json to_json() override {
        return oaicompat == OAICOMPAT_TYPE_EMBEDDING
            ? to_json_oaicompat()
            : to_json_non_oaicompat();
    }

    json to_json_non_oaicompat() {
        return json {
            {"index",     index},
            {"embedding", embedding},
        };
    }

    json to_json_oaicompat() {
        return json {
            {"index",            index},
            {"embedding",        embedding[0]},
            {"tokens_evaluated", n_tokens},
        };
    }
};

struct server_task_result_rerank : server_task_result {
    int index = 0;
    float score = -1e6;

    int32_t n_tokens;

    virtual int get_index() override {
        return index;
    }

    virtual json to_json() override {
        return json {
            {"index",            index},
            {"score",            score},
            {"tokens_evaluated", n_tokens},
        };
    }
};

// this function maybe used outside of server_task_result_error
static json format_error_response(const std::string & message, const enum error_type type) {
    std::string type_str;
    int code = 500;
    switch (type) {
        case ERROR_TYPE_INVALID_REQUEST:
            type_str = "invalid_request_error";
            code = 400;
            break;
        case ERROR_TYPE_AUTHENTICATION:
            type_str = "authentication_error";
            code = 401;
            break;
        case ERROR_TYPE_NOT_FOUND:
            type_str = "not_found_error";
            code = 404;
            break;
        case ERROR_TYPE_SERVER:
            type_str = "server_error";
            code = 500;
            break;
        case ERROR_TYPE_PERMISSION:
            type_str = "permission_error";
            code = 403;
            break;
        case ERROR_TYPE_NOT_SUPPORTED:
            type_str = "not_supported_error";
            code = 501;
            break;
        case ERROR_TYPE_UNAVAILABLE:
            type_str = "unavailable_error";
            code = 503;
            break;
    }
    return json {
        {"code", code},
        {"message", message},
        {"type", type_str},
    };
}

struct server_task_result_error : server_task_result {
    int index = 0;
    error_type err_type = ERROR_TYPE_SERVER;
    std::string err_msg;

    virtual bool is_error() override {
        return true;
    }

    virtual json to_json() override {
        return format_error_response(err_msg, err_type);
    }
};

struct server_task_result_metrics : server_task_result {
    int n_idle_slots;
    int n_processing_slots;
    int n_tasks_deferred;
    int64_t t_start;

    // TODO: somehow reuse server_metrics in the future, instead of duplicating the fields
    uint64_t n_prompt_tokens_processed_total = 0;
    uint64_t t_prompt_processing_total       = 0;
    uint64_t n_tokens_predicted_total        = 0;
    uint64_t t_tokens_generation_total       = 0;

    uint64_t n_prompt_tokens_processed = 0;
    uint64_t t_prompt_processing       = 0;

    uint64_t n_tokens_predicted  = 0;
    uint64_t t_tokens_generation = 0;

    uint64_t n_decode_total     = 0;
    uint64_t n_busy_slots_total = 0;

    // while we can also use std::vector<server_slot> this requires copying the slot object which can be quite messy
    // therefore, we use json to temporarily store the slot.to_json() result
    json slots_data = json::array();

    virtual json to_json() override {
        return json {
            { "idle",                            n_idle_slots },
            { "processing",                      n_processing_slots },
            { "deferred",                        n_tasks_deferred },
            { "t_start",                         t_start },

            { "n_prompt_tokens_processed_total", n_prompt_tokens_processed_total },
            { "t_tokens_generation_total",       t_tokens_generation_total },
            { "n_tokens_predicted_total",        n_tokens_predicted_total },
            { "t_prompt_processing_total",       t_prompt_processing_total },

            { "n_prompt_tokens_processed",       n_prompt_tokens_processed },
            { "t_prompt_processing",             t_prompt_processing },
            { "n_tokens_predicted",              n_tokens_predicted },
            { "t_tokens_generation",             t_tokens_generation },

            { "n_decode_total",                  n_decode_total },
            { "n_busy_slots_total",              n_busy_slots_total },

            { "slots",                           slots_data },
        };
    }
};

struct server_task_result_slot_save_load : server_task_result {
    std::string filename;
    bool is_save; // true = save, false = load

    size_t n_tokens;
    size_t n_bytes;
    double t_ms;

    virtual json to_json() override {
        if (is_save) {
            return json {
                { "id_slot",   id_slot },
                { "filename",  filename },
                { "n_saved",   n_tokens },
                { "n_written", n_bytes },
                { "timings", {
                    { "save_ms", t_ms }
                }},
            };
        } else {
            return json {
                { "id_slot",    id_slot },
                { "filename",   filename },
                { "n_restored", n_tokens },
                { "n_read",     n_bytes },
                { "timings", {
                    { "restore_ms", t_ms }
                }},
            };
        }
    }
};

struct server_task_result_slot_erase : server_task_result {
    size_t n_erased;

    virtual json to_json() override {
        return json {
            { "id_slot",  id_slot },
            { "n_erased", n_erased },
        };
    }
};

struct server_task_result_apply_lora : server_task_result {
    virtual json to_json() override {
        return json {{ "success", true }};
    }
};

struct server_slot {
    int id;
    int id_task = -1;

    // only used for completion/embedding/infill/rerank
    server_task_type task_type = SERVER_TASK_TYPE_COMPLETION;

    llama_batch batch_spec = {};

    llama_context * ctx = nullptr;
    llama_context * ctx_dft = nullptr;

    // multimodal
    mtmd_context * mctx = nullptr;

    common_speculative * spec = nullptr;

    std::vector<common_adapter_lora_info> lora;

    // the index relative to completion multi-task request
    size_t index = 0;

    struct slot_params params;

    slot_state state = SLOT_STATE_IDLE;

    // used to determine the slot that has been used the longest
    int64_t t_last_used = -1;
    
    // Beam search structure
    struct beam_candidate {
        std::vector<llama_token> tokens;
        float log_probability = 0.0f;
        std::string generated_text;
    };
    
    std::vector<beam_candidate> beam_candidates;

    // generation props
    int32_t n_ctx       = 0;  // context size per slot
    int32_t n_past      = 0;
    int32_t n_decoded   = 0;
    int32_t n_remaining = -1;
    int32_t i_batch     = -1;
    int32_t n_predict   = -1; // TODO: disambiguate from params.n_predict

    // n_prompt_tokens may not be equal to prompt_tokens.size(), because prompt maybe truncated
    int32_t n_prompt_tokens           = 0;
    int32_t n_prompt_tokens_processed = 0;

    // input prompt tokens
    server_tokens prompt_tokens;

    size_t last_nl_pos = 0;

    std::string  generated_text;
    llama_tokens generated_tokens;
    common_chat_msg chat_msg;

    server_tokens cache_tokens;

    std::vector<completion_token_output> generated_token_probs;

    bool has_next_token = true;
    bool has_new_line   = false;
    bool truncated      = false;
    stop_type stop;

    std::string stopping_word;

    // sampling
    json json_schema;

    struct common_sampler * smpl = nullptr;

    llama_token sampled;

    common_chat_format chat_format = COMMON_CHAT_FORMAT_CONTENT_ONLY;
    std::vector<std::string> generated_tool_call_ids;

    // stats
    size_t n_sent_text        = 0; // number of sent text character

    int64_t t_start_process_prompt;
    int64_t t_start_generation;

    double t_prompt_processing; // ms
    double t_token_generation;  // ms

    std::function<void(int)> callback_on_release;

    // Speculative decoding stats
    int32_t n_draft_total = 0;      // Total draft tokens generated
    int32_t n_draft_accepted = 0;   // Draft tokens actually accepted

    void reset() {
        SLT_DBG(*this, "%s", "\n");

        n_prompt_tokens    = 0;
        last_nl_pos        = 0;
        generated_text     = "";
        has_new_line       = false;
        truncated          = false;
        stop               = STOP_TYPE_NONE;
        stopping_word      = "";
        n_past             = 0;
        n_sent_text        = 0;
        task_type          = SERVER_TASK_TYPE_COMPLETION;
        chat_format        = COMMON_CHAT_FORMAT_CONTENT_ONLY;

        generated_tokens.clear();
        generated_token_probs.clear();
        chat_msg = {};
        json_schema = json();
        generated_tool_call_ids.clear();

        // clear speculative decoding stats
        n_draft_total = 0;
        n_draft_accepted = 0;
    }

    bool is_non_causal() const {
        return task_type == SERVER_TASK_TYPE_EMBEDDING || task_type == SERVER_TASK_TYPE_RERANK;
    }

    bool can_batch_with(server_slot & other_slot) const {
        return is_non_causal() == other_slot.is_non_causal()
            && are_lora_equal(lora, other_slot.lora);
    }

    bool has_budget(const common_params & global_params) {
        if (params.n_predict == -1 && global_params.n_predict == -1) {
            return true; // limitless
        }

        n_remaining = -1;

        if (params.n_predict != -1) {
            n_remaining = params.n_predict - n_decoded;
        } else if (global_params.n_predict != -1) {
            n_remaining = global_params.n_predict - n_decoded;
        }

        return n_remaining > 0; // no budget
    }

    bool is_processing() const {
        return state != SLOT_STATE_IDLE;
    }

    bool can_speculate() const {
        return ctx_dft && params.speculative.n_max > 0 && params.cache_prompt;
    }

    void add_token(const completion_token_output & token) {
        if (!is_processing()) {
            SLT_WRN(*this, "%s", "slot is not processing\n");
            return;
        }
        generated_token_probs.push_back(token);
    }

    void release() {
        if (is_processing()) {
            SLT_INF(*this, "stop processing: n_past = %d, truncated = %d\n", n_past, truncated);

            t_last_used = ggml_time_us();
            t_token_generation = (ggml_time_us() - t_start_generation) / 1e3;
            state = SLOT_STATE_IDLE;
            callback_on_release(id);
        }
    }

    result_timings get_timings() const {
        result_timings timings;
        timings.prompt_n = n_prompt_tokens_processed;
        timings.prompt_ms = t_prompt_processing;
        timings.prompt_per_token_ms = t_prompt_processing / n_prompt_tokens_processed;
        timings.prompt_per_second = 1e3 / t_prompt_processing * n_prompt_tokens_processed;

        timings.predicted_n = n_decoded;
        timings.predicted_ms = t_token_generation;
        timings.predicted_per_token_ms = t_token_generation / n_decoded;
        timings.predicted_per_second = 1e3 / t_token_generation * n_decoded;

        // Add speculative metrics
        if (n_draft_total > 0) {
            timings.draft_n = n_draft_total;
            timings.draft_n_accepted = n_draft_accepted;
        }

        return timings;
    }

    const common_chat_msg & update_chat_msg(std::vector<common_chat_msg_diff> & diffs) {
        auto previous_msg = chat_msg;
        SRV_DBG("Parsing chat message: %s\n", generated_text.c_str());
        auto new_msg = common_chat_parse(
            generated_text,
            /* is_partial= */ stop != STOP_TYPE_EOS,
            params.oaicompat_chat_syntax);
        if (!new_msg.empty()) {
            new_msg.ensure_tool_call_ids_set(generated_tool_call_ids, gen_tool_call_id);
            chat_msg = new_msg;
            diffs = common_chat_msg_diff::compute_diffs(previous_msg, new_msg.empty() ? previous_msg : new_msg);
        }
        return chat_msg;
    }

    size_t find_stopping_strings(const std::string & text, const size_t last_token_size, bool is_full_stop) {
        size_t stop_pos = std::string::npos;

        for (const std::string & word : params.antiprompt) {
            size_t pos;

            if (is_full_stop) {
                const size_t tmp      = word.size() + last_token_size;
                const size_t from_pos = text.size() > tmp ? text.size() - tmp : 0;

                pos = text.find(word, from_pos);
            } else {
                // otherwise, partial stop
                pos = string_find_partial_stop(text, word);
            }

            if (pos != std::string::npos && (stop_pos == std::string::npos || pos < stop_pos)) {
                if (is_full_stop) {
                    stop           = STOP_TYPE_WORD;
                    stopping_word  = word;
                    has_next_token = false;
                }
                stop_pos = pos;
            }
        }

        return stop_pos;
    }

    void print_timings() const {
        const double t_prompt        =       t_prompt_processing / n_prompt_tokens_processed;
        const double n_prompt_second = 1e3 / t_prompt_processing * n_prompt_tokens_processed;

        const double t_gen        =       t_token_generation / n_decoded;
        const double n_gen_second = 1e3 / t_token_generation * n_decoded;

        SLT_INF(*this,
                "\n"
                "prompt eval time = %10.2f ms / %5d tokens (%8.2f ms per token, %8.2f tokens per second)\n"
                "       eval time = %10.2f ms / %5d tokens (%8.2f ms per token, %8.2f tokens per second)\n"
                "      total time = %10.2f ms / %5d tokens\n",
                t_prompt_processing, n_prompt_tokens_processed, t_prompt, n_prompt_second,
                t_token_generation, n_decoded, t_gen, n_gen_second,
                t_prompt_processing + t_token_generation, n_prompt_tokens_processed + n_decoded);

        if (n_draft_total > 0) {
            const float draft_ratio = (float) n_draft_accepted / n_draft_total;
            SLT_INF(*this,
                    "\n"
                    "draft acceptance rate = %0.5f (%5d accepted / %5d generated)\n",
                    draft_ratio, n_draft_accepted, n_draft_total
            );
        }
    }

    json to_json() const {
        return json {
            {"id",            id},
            {"id_task",       id_task},
            {"n_ctx",         n_ctx},
            {"speculative",   can_speculate()},
            {"is_processing", is_processing()},
            {"non_causal",    is_non_causal()},
            {"params",        params.to_json()},
            {"prompt",        prompt_tokens.detokenize(ctx, true)},
            {"next_token",
                {
                    {"has_next_token", has_next_token},
                    {"has_new_line",   has_new_line},
                    {"n_remain",       n_remaining},
                    {"n_decoded",      n_decoded},
                    {"stopping_word",  stopping_word},
                }
            },
        };
    }
};

struct server_metrics {
    int64_t t_start = 0;

    uint64_t n_prompt_tokens_processed_total = 0;
    uint64_t t_prompt_processing_total       = 0;
    uint64_t n_tokens_predicted_total        = 0;
    uint64_t t_tokens_generation_total       = 0;

    uint64_t n_prompt_tokens_processed = 0;
    uint64_t t_prompt_processing       = 0;

    uint64_t n_tokens_predicted  = 0;
    uint64_t t_tokens_generation = 0;

    uint64_t n_decode_total     = 0;
    uint64_t n_busy_slots_total = 0;

    void init() {
        t_start = ggml_time_us();
    }

    void on_prompt_eval(const server_slot & slot) {
        n_prompt_tokens_processed_total += slot.n_prompt_tokens_processed;
        n_prompt_tokens_processed       += slot.n_prompt_tokens_processed;
        t_prompt_processing             += slot.t_prompt_processing;
        t_prompt_processing_total       += slot.t_prompt_processing;
    }

    void on_prediction(const server_slot & slot) {
        n_tokens_predicted_total   += slot.n_decoded;
        n_tokens_predicted         += slot.n_decoded;
        t_tokens_generation        += slot.t_token_generation;
        t_tokens_generation_total  += slot.t_token_generation;
    }

    void on_decoded(const std::vector<server_slot> & slots) {
        n_decode_total++;
        for (const auto & slot : slots) {
            if (slot.is_processing()) {
                n_busy_slots_total++;
            }
        }
    }

    void reset_bucket() {
        n_prompt_tokens_processed = 0;
        t_prompt_processing       = 0;
        n_tokens_predicted        = 0;
        t_tokens_generation       = 0;
    }
};

struct server_queue {
    int id = 0;
    bool running;

    // queues
    std::deque<server_task> queue_tasks;
    std::deque<server_task> queue_tasks_deferred;

    std::mutex mutex_tasks;
    std::condition_variable condition_tasks;

    // callback functions
    std::function<void(server_task &&)> callback_new_task;
    std::function<void(void)>           callback_update_slots;

    // Add a new task to the end of the queue
    int post(server_task && task, bool front = false) {
        std::unique_lock<std::mutex> lock(mutex_tasks);
        GGML_ASSERT(task.id != -1);
        // if this is cancel task make sure to clean up pending tasks
        if (task.type == SERVER_TASK_TYPE_CANCEL) {
            cleanup_pending_task(task.id_target);
        }
        const int task_id = task.id;
        QUE_DBG("new task, id = %d, front = %d\n", task_id, front);
        if (front) {
            queue_tasks.push_front(std::move(task));
        } else {
            queue_tasks.push_back(std::move(task));
        }
        condition_tasks.notify_one();
        return task_id;
    }

    // multi-task version of post()
    int post(std::vector<server_task> && tasks, bool front = false) {
        std::unique_lock<std::mutex> lock(mutex_tasks);
        for (auto & task : tasks) {
            if (task.id == -1) {
                task.id = id++;
            }
            // if this is cancel task make sure to clean up pending tasks
            if (task.type == SERVER_TASK_TYPE_CANCEL) {
                cleanup_pending_task(task.id_target);
            }
            QUE_DBG("new task, id = %d/%d, front = %d\n", task.id, (int) tasks.size(), front);
            if (front) {
                queue_tasks.push_front(std::move(task));
            } else {
                queue_tasks.push_back(std::move(task));
            }
        }
        condition_tasks.notify_one();
        return 0;
    }

    // Add a new task, but defer until one slot is available
    void defer(server_task && task) {
        std::unique_lock<std::mutex> lock(mutex_tasks);
        QUE_DBG("defer task, id = %d\n", task.id);
        queue_tasks_deferred.push_back(std::move(task));
        condition_tasks.notify_one();
    }

    // Get the next id for creating a new task
    int get_new_id() {
        std::unique_lock<std::mutex> lock(mutex_tasks);
        int new_id = id++;
        return new_id;
    }

    // Register function to process a new task
    void on_new_task(std::function<void(server_task &&)> callback) {
        callback_new_task = std::move(callback);
    }

    // Register the function to be called when all slots data is ready to be processed
    void on_update_slots(std::function<void(void)> callback) {
        callback_update_slots = std::move(callback);
    }

    // Call when the state of one slot is changed, it will move one task from deferred to main queue
    void pop_deferred_task() {
        std::unique_lock<std::mutex> lock(mutex_tasks);
        if (!queue_tasks_deferred.empty()) {
            queue_tasks.emplace_back(std::move(queue_tasks_deferred.front()));
            queue_tasks_deferred.pop_front();
        }
        condition_tasks.notify_one();
    }

    // end the start_loop routine
    void terminate() {
        std::unique_lock<std::mutex> lock(mutex_tasks);
        running = false;
        condition_tasks.notify_all();
    }

    /**
     * Main loop consists of these steps:
     * - Wait until a new task arrives
     * - Process the task (i.e. maybe copy data into slot)
     * - Check if multitask is finished
     * - Update all slots
     */
    void start_loop() {
        running = true;

        while (true) {
            QUE_DBG("%s", "processing new tasks\n");

            while (true) {
                std::unique_lock<std::mutex> lock(mutex_tasks);
                if (!running) {
                    QUE_DBG("%s", "terminate\n");
                    return;
                }
                if (queue_tasks.empty()) {
                    lock.unlock();
                    break;
                }
                server_task task = std::move(queue_tasks.front());
                queue_tasks.pop_front();
                lock.unlock();

                QUE_DBG("processing task, id = %d\n", task.id);
                callback_new_task(std::move(task));
            }

            // all tasks in the current loop is processed, slots data is now ready
            QUE_DBG("%s", "update slots\n");

            callback_update_slots();

            QUE_DBG("%s", "waiting for new tasks\n");
            {
                std::unique_lock<std::mutex> lock(mutex_tasks);
                if (!running) {
                    QUE_DBG("%s", "terminate\n");
                    return;
                }
                if (queue_tasks.empty()) {
                    condition_tasks.wait(lock, [&]{
                        return (!queue_tasks.empty() || !running);
                    });
                }
            }
        }
    }

private:
    void cleanup_pending_task(int id_target) {
        // no need lock because this is called exclusively by post()
        auto rm_func = [id_target](const server_task & task) {
            return task.id_target == id_target;
        };
        queue_tasks.erase(
            std::remove_if(queue_tasks.begin(),          queue_tasks.end(),          rm_func),
            queue_tasks.end());
        queue_tasks_deferred.erase(
            std::remove_if(queue_tasks_deferred.begin(), queue_tasks_deferred.end(), rm_func),
            queue_tasks_deferred.end());
    }
};

struct server_response {
    bool running = true;

    // for keeping track of all tasks waiting for the result
    std::unordered_set<int> waiting_task_ids;

    // the main result queue (using ptr for polymorphism)
    std::vector<server_task_result_ptr> queue_results;

    std::mutex mutex_results;
    std::condition_variable condition_results;

    // add the id_task to the list of tasks waiting for response
    void add_waiting_task_id(int id_task) {
        SRV_DBG("add task %d to waiting list. current waiting = %d (before add)\n", id_task, (int) waiting_task_ids.size());

        std::unique_lock<std::mutex> lock(mutex_results);
        waiting_task_ids.insert(id_task);
    }

    void add_waiting_tasks(const std::vector<server_task> & tasks) {
        std::unique_lock<std::mutex> lock(mutex_results);

        for (const auto & task : tasks) {
            SRV_DBG("add task %d to waiting list. current waiting = %d (before add)\n", task.id, (int) waiting_task_ids.size());
            waiting_task_ids.insert(task.id);
        }
    }

    // when the request is finished, we can remove task associated with it
    void remove_waiting_task_id(int id_task) {
        SRV_DBG("remove task %d from waiting list. current waiting = %d (before remove)\n", id_task, (int) waiting_task_ids.size());

        std::unique_lock<std::mutex> lock(mutex_results);
        waiting_task_ids.erase(id_task);
        // make sure to clean up all pending results
        queue_results.erase(
            std::remove_if(queue_results.begin(), queue_results.end(), [id_task](const server_task_result_ptr & res) {
                return res->id == id_task;
            }),
            queue_results.end());
    }

    void remove_waiting_task_ids(const std::unordered_set<int> & id_tasks) {
        std::unique_lock<std::mutex> lock(mutex_results);

        for (const auto & id_task : id_tasks) {
            SRV_DBG("remove task %d from waiting list. current waiting = %d (before remove)\n", id_task, (int) waiting_task_ids.size());
            waiting_task_ids.erase(id_task);
        }
    }

    // This function blocks the thread until there is a response for one of the id_tasks
    server_task_result_ptr recv(const std::unordered_set<int> & id_tasks) {
        while (true) {
            std::unique_lock<std::mutex> lock(mutex_results);
            condition_results.wait(lock, [&]{
                if (!running) {
                    SRV_DBG("%s : queue result stop\n", __func__);
                    std::terminate(); // we cannot return here since the caller is HTTP code
                }
                return !queue_results.empty();
            });

            for (size_t i = 0; i < queue_results.size(); i++) {
                if (id_tasks.find(queue_results[i]->id) != id_tasks.end()) {
                    server_task_result_ptr res = std::move(queue_results[i]);
                    queue_results.erase(queue_results.begin() + i);
                    return res;
                }
            }
        }

        // should never reach here
    }

    // same as recv(), but have timeout in seconds
    // if timeout is reached, nullptr is returned
    server_task_result_ptr recv_with_timeout(const std::unordered_set<int> & id_tasks, int timeout) {
        while (true) {
            std::unique_lock<std::mutex> lock(mutex_results);

            for (int i = 0; i < (int) queue_results.size(); i++) {
                if (id_tasks.find(queue_results[i]->id) != id_tasks.end()) {
                    server_task_result_ptr res = std::move(queue_results[i]);
                    queue_results.erase(queue_results.begin() + i);
                    return res;
                }
            }

            std::cv_status cr_res = condition_results.wait_for(lock, std::chrono::seconds(timeout));
            if (!running) {
                SRV_DBG("%s : queue result stop\n", __func__);
                std::terminate(); // we cannot return here since the caller is HTTP code
            }
            if (cr_res == std::cv_status::timeout) {
                return nullptr;
            }
        }

        // should never reach here
    }

    // single-task version of recv()
    server_task_result_ptr recv(int id_task) {
        std::unordered_set<int> id_tasks = {id_task};
        return recv(id_tasks);
    }

    // Send a new result to a waiting id_task
    void send(server_task_result_ptr && result) {
        SRV_DBG("sending result for task id = %d\n", result->id);

        std::unique_lock<std::mutex> lock(mutex_results);
        for (const auto & id_task : waiting_task_ids) {
            if (result->id == id_task) {
                SRV_DBG("task id = %d pushed to result queue\n", result->id);

                queue_results.emplace_back(std::move(result));
                condition_results.notify_all();
                return;
            }
        }
    }

    // terminate the waiting loop
    void terminate() {
        running = false;
        condition_results.notify_all();
    }
};

struct server_context {
    common_params params_base;

    // note: keep these alive - they determine the lifetime of the model, context, etc.
    common_init_result llama_init;
    common_init_result llama_init_dft;

    llama_model * model = nullptr;
    llama_context * ctx = nullptr;

    // multimodal
    mtmd_context * mctx = nullptr;

    const llama_vocab * vocab = nullptr;

    llama_model * model_dft = nullptr;

    llama_context_params cparams_dft;

    llama_batch batch {};

    bool clean_kv_cache = true;
    bool add_bos_token  = true;
    bool has_eos_token  = false;

    int32_t n_ctx; // total context for all clients / slots

    // slots / clients
    std::vector<server_slot> slots;
    json default_generation_settings_for_props;

    server_queue    queue_tasks;
    server_response queue_results;

    server_metrics metrics;

    // Necessary similarity of prompt for slot selection
    float slot_prompt_similarity = 0.0f;

    common_chat_templates_ptr chat_templates;
    oaicompat_parser_options  oai_parser_opt;

    ~server_context() {
        mtmd_free(mctx);

        // Clear any sampling context
        for (server_slot & slot : slots) {
            common_sampler_free(slot.smpl);
            slot.smpl = nullptr;

            llama_free(slot.ctx_dft);
            slot.ctx_dft = nullptr;

            common_speculative_free(slot.spec);
            slot.spec = nullptr;

            llama_batch_free(slot.batch_spec);
        }

        llama_batch_free(batch);
    }

    bool load_model(const common_params & params) {
        SRV_INF("loading model '%s'\n", params.model.path.c_str());

        params_base = params;

        llama_init = common_init_from_params(params_base);

        model = llama_init.model.get();
        ctx   = llama_init.context.get();

        if (model == nullptr) {
            SRV_ERR("failed to load model, '%s'\n", params_base.model.path.c_str());
            return false;
        }

        vocab = llama_model_get_vocab(model);

        n_ctx = llama_n_ctx(ctx);

        add_bos_token = llama_vocab_get_add_bos(vocab);
        has_eos_token = llama_vocab_eos(vocab) != LLAMA_TOKEN_NULL;

        if (!params_base.speculative.model.path.empty() || !params_base.speculative.model.hf_repo.empty()) {
            SRV_INF("loading draft model '%s'\n", params_base.speculative.model.path.c_str());

            auto params_dft = params_base;

            params_dft.devices      = params_base.speculative.devices;
            params_dft.model        = params_base.speculative.model;
            params_dft.n_ctx        = params_base.speculative.n_ctx == 0 ? params_base.n_ctx / params_base.n_parallel : params_base.speculative.n_ctx;
            params_dft.n_gpu_layers = params_base.speculative.n_gpu_layers;
            params_dft.n_parallel   = 1;

            // force F16 KV cache for the draft model for extra performance
            params_dft.cache_type_k = GGML_TYPE_F16;
            params_dft.cache_type_v = GGML_TYPE_F16;

            llama_init_dft = common_init_from_params(params_dft);

            model_dft = llama_init_dft.model.get();

            if (model_dft == nullptr) {
                SRV_ERR("failed to load draft model, '%s'\n", params_base.speculative.model.path.c_str());
                return false;
            }

            if (!common_speculative_are_compatible(ctx, llama_init_dft.context.get())) {
                SRV_ERR("the draft model '%s' is not compatible with the target model '%s'\n", params_base.speculative.model.path.c_str(), params_base.model.path.c_str());

                return false;
            }

            const int n_ctx_dft = llama_n_ctx(llama_init_dft.context.get());

            cparams_dft = common_context_params_to_llama(params_dft);
            cparams_dft.n_batch = n_ctx_dft;

            // the context is not needed - we will create one for each slot
            llama_init_dft.context.reset();
        }

        chat_templates = common_chat_templates_init(model, params_base.chat_template);
        try {
            common_chat_format_example(chat_templates.get(), params.use_jinja);
        } catch (const std::exception & e) {
            SRV_WRN("%s: Chat template parsing error: %s\n", __func__, e.what());
            SRV_WRN("%s: The chat template that comes with this model is not yet supported, falling back to chatml. This may cause the model to output suboptimal responses\n", __func__);
            chat_templates = common_chat_templates_init(model, "chatml");
        }

        std::string & mmproj_path = params_base.mmproj.path;
        if (!mmproj_path.empty()) {
            mtmd_context_params mparams = mtmd_context_params_default();
            mparams.use_gpu       = params_base.mmproj_use_gpu;
            mparams.print_timings = false;
            mparams.n_threads     = params_base.cpuparams.n_threads;
            mparams.verbosity     = params_base.verbosity > 0 ? GGML_LOG_LEVEL_DEBUG : GGML_LOG_LEVEL_INFO;
            mctx = mtmd_init_from_file(mmproj_path.c_str(), model, mparams);
            if (mctx == nullptr) {
                SRV_ERR("failed to load multimodal model, '%s'\n", mmproj_path.c_str());
                return false;
            }
            SRV_INF("loaded multimodal model, '%s'\n", mmproj_path.c_str());

            if (params_base.ctx_shift) {
                params_base.ctx_shift = false;
                SRV_WRN("%s\n", "ctx_shift is not supported by multimodal, it will be disabled");
            }

            if (params_base.n_cache_reuse) {
                params_base.n_cache_reuse = 0;
                SRV_WRN("%s\n", "cache_reuse is not supported by multimodal, it will be disabled");
            }

            if (!params_base.speculative.model.path.empty()) {
                SRV_ERR("%s\n", "err: speculative decode is not supported by multimodal");
                return false;
            }
        }

        if (!llama_kv_self_can_shift(ctx)) {
            if (params_base.ctx_shift) {
                params_base.ctx_shift = false;
                SRV_WRN("%s\n", "ctx_shift is not supported by this context, it will be disabled");
            }

            if (params_base.n_cache_reuse) {
                params_base.n_cache_reuse = 0;
                SRV_WRN("%s\n", "cache_reuse is not supported by this context, it will be disabled");
            }
        }

        return true;
    }

    void init() {
        const int32_t n_ctx_slot = n_ctx / params_base.n_parallel;

        SRV_INF("initializing slots, n_slots = %d\n", params_base.n_parallel);

        for (int i = 0; i < params_base.n_parallel; i++) {
            server_slot slot;

            slot.id = i;
            slot.ctx = ctx;
            slot.n_ctx = n_ctx_slot;
            slot.n_predict = params_base.n_predict;
            slot.mctx = mctx;
            slot.cache_tokens.has_mtmd = mctx != nullptr;

            if (model_dft) {
                slot.batch_spec = llama_batch_init(params_base.speculative.n_max + 1, 0, 1);

                slot.ctx_dft = llama_init_from_model(model_dft, cparams_dft);
                if (slot.ctx_dft == nullptr) {
                    SRV_ERR("%s", "failed to create draft context\n");
                    return;
                }

                slot.spec = common_speculative_init(slot.ctx_dft);
                if (slot.spec == nullptr) {
                    SRV_ERR("%s", "failed to create speculator\n");
                    return;
                }
            }

            SLT_INF(slot, "new slot n_ctx_slot = %d\n", slot.n_ctx);

            slot.params.sampling = params_base.sampling;

            slot.callback_on_release = [this](int) {
                queue_tasks.pop_deferred_task();
            };

            slot.reset();

            slots.push_back(std::move(slot));
        }

        default_generation_settings_for_props = slots[0].to_json();

        // the update_slots() logic will always submit a maximum of n_batch or n_parallel tokens
        // note that n_batch can be > n_ctx (e.g. for non-causal attention models such as BERT where the KV cache is not used)
        {
            const int32_t n_batch = llama_n_batch(ctx);
            batch = llama_batch_init(std::max(n_batch, params_base.n_parallel), 0, 1);
        }

        metrics.init();

        oai_parser_opt = {
            /* use_jinja             */ params_base.use_jinja,
            /* prefill_assistant     */ params_base.prefill_assistant,
            /* reasoning_format      */ params_base.reasoning_format,
            /* common_chat_templates */ chat_templates.get(),
            /* allow_image           */ mctx ? mtmd_support_vision(mctx) : false,
            /* allow_audio           */ mctx ? mtmd_support_audio (mctx) : false,
            /* enable_thinking       */ params_base.reasoning_budget != 0,
        };
    }

    server_slot * get_slot_by_id(int id) {
        for (server_slot & slot : slots) {
            if (slot.id == id) {
                return &slot;
            }
        }

        return nullptr;
    }

    server_slot * get_available_slot(const server_task & task) {
        server_slot * ret = nullptr;

        // find the slot that has at least n% prompt similarity
        if (ret == nullptr && slot_prompt_similarity != 0.0f) {
            int lcs_len = 0;
            float similarity = 0;

            for (server_slot & slot : slots) {
                // skip the slot if it is not available
                if (slot.is_processing()) {
                    continue;
                }

                // skip the slot if it does not contains cached tokens
                if (slot.cache_tokens.empty()) {
                    continue;
                }

                // length of the Longest Common Subsequence between the current slot's prompt and the input prompt
                int cur_lcs_len = slot.cache_tokens.get_common_prefix(task.prompt_tokens);

                // fraction of the common subsequence length compared to the current slot's prompt length
                float cur_similarity = static_cast<float>(cur_lcs_len) / static_cast<int>(slot.cache_tokens.size());

                // select the current slot if the criteria match
                if (cur_lcs_len > lcs_len && cur_similarity > slot_prompt_similarity) {
                    lcs_len = cur_lcs_len;
                    similarity = cur_similarity;
                    ret = &slot;
                }
            }

            if (ret != nullptr) {
                SLT_DBG(*ret, "selected slot by lcs similarity, lcs_len = %d, similarity = %f\n", lcs_len, similarity);
            }
        }

        // find the slot that has been least recently used
        if (ret == nullptr) {
            int64_t t_last = ggml_time_us();
            for (server_slot & slot : slots) {
                // skip the slot if it is not available
                if (slot.is_processing()) {
                    continue;
                }

                // select the current slot if the criteria match
                if (slot.t_last_used < t_last) {
                    t_last = slot.t_last_used;
                    ret = &slot;
                }
            }

            if (ret != nullptr) {
                SLT_DBG(*ret, "selected slot by lru, t_last = %" PRId64 "\n", t_last);
            }
        }

        return ret;
    }

    bool launch_slot_with_task(server_slot & slot, server_task && task) {
        slot.reset();
        slot.id_task       = task.id;
        slot.index         = task.index;
        slot.task_type     = task.type;
        slot.params        = std::move(task.params);
        slot.prompt_tokens = std::move(task.prompt_tokens);

        if (!are_lora_equal(slot.params.lora, slot.lora)) {
            // if lora is changed, we cannot reuse cached tokens
            slot.cache_tokens.clear();
            slot.lora = slot.params.lora;
        }

        if (!slot.prompt_tokens.validate(ctx)) {
            send_error(task, "Prompt contains invalid tokens", ERROR_TYPE_INVALID_REQUEST);
            return false;
        }
        SLT_DBG(slot, "launching slot : %s\n", safe_json_to_str(slot.to_json()).c_str());

        if (slot.n_predict > 0 && slot.params.n_predict > slot.n_predict) {
            // Might be better to reject the request with a 400 ?
            SLT_WRN(slot, "n_predict = %d exceeds server configuration, setting to %d\n", slot.params.n_predict, slot.n_predict);
            slot.params.n_predict = slot.n_predict;
        }

        if (slot.params.ignore_eos && has_eos_token) {
            slot.params.sampling.logit_bias.push_back({llama_vocab_eos(vocab), -INFINITY});
        }

        {
            if (slot.smpl != nullptr) {
                common_sampler_free(slot.smpl);
            }

            slot.smpl = common_sampler_init(model, slot.params.sampling);
            if (slot.smpl == nullptr) {
                // for now, the only error that may happen here is invalid grammar
                send_error(task, "Failed to parse grammar", ERROR_TYPE_INVALID_REQUEST);
                return false;
            }
        }

        if (slot.ctx_dft) {
            llama_batch_free(slot.batch_spec);

            slot.batch_spec = llama_batch_init(slot.params.speculative.n_max + 1, 0, 1);
        }

        slot.state = SLOT_STATE_STARTED;

        SLT_INF(slot, "%s", "processing task\n");

        return true;
    }

    void kv_cache_clear() {
        SRV_DBG("%s", "clearing KV cache\n");

        // clear the entire KV cache
        llama_kv_self_clear(ctx);
        clean_kv_cache = false;
    }

    bool process_token(completion_token_output & result, server_slot & slot) {
        // remember which tokens were sampled - used for repetition penalties during sampling
        const std::string token_str = result.text_to_send;
        slot.sampled = result.tok;

        slot.generated_text += token_str;
        if (slot.params.return_tokens) {
            slot.generated_tokens.push_back(result.tok);
        }
        slot.has_next_token = true;

        // check if there is incomplete UTF-8 character at the end
        bool incomplete = validate_utf8(slot.generated_text) < slot.generated_text.size();

        // search stop word and delete it
        if (!incomplete) {
            size_t pos = std::min(slot.n_sent_text, slot.generated_text.size());

            const std::string str_test = slot.generated_text.substr(pos);
            bool send_text = true;

            size_t stop_pos = slot.find_stopping_strings(str_test, token_str.size(), true);
            if (stop_pos != std::string::npos) {
                slot.generated_text.erase(
                    slot.generated_text.begin() + pos + stop_pos,
                    slot.generated_text.end());
                pos = std::min(slot.n_sent_text, slot.generated_text.size());
            } else if (slot.has_next_token) {
                stop_pos = slot.find_stopping_strings(str_test, token_str.size(), false);
                send_text = stop_pos == std::string::npos;
            }

            // check if there is any token to predict
            if (send_text) {
                // no send the stop word in the response
                result.text_to_send = slot.generated_text.substr(pos, std::string::npos);
                slot.n_sent_text += result.text_to_send.size();
                // add the token to slot queue and cache
            } else {
                result.text_to_send = "";
            }

            slot.add_token(result);
            if (slot.params.stream) {
                send_partial_response(slot, result);
            }
        }

        if (incomplete) {
            slot.has_next_token = true;
        }

        // if context shifting is disabled, make sure that we don't run out of context
        if (!params_base.ctx_shift && slot.n_past + 1 >= slot.n_ctx) {
            slot.stop           = STOP_TYPE_LIMIT;
            slot.has_next_token = false;

            SLT_DBG(slot, "stopped due to running out of context, n_past = %d, n_ctx = %d\n", slot.n_past, slot.n_ctx);
        }

        // check the limits
        if (slot.n_decoded > 0 && slot.has_next_token && !slot.has_budget(params_base)) {
            slot.stop           = STOP_TYPE_LIMIT;
            slot.has_next_token = false;

            SLT_DBG(slot, "stopped by limit, n_decoded = %d, n_predict = %d\n", slot.n_decoded, slot.params.n_predict);
        }

        if (slot.has_new_line) {
            // require that each new line has a whitespace prefix (i.e. indentation) of at least slot.params.n_indent
            if (slot.params.n_indent > 0) {
                // check the current indentation
                // TODO: improve by not doing it more than once for each new line
                if (slot.last_nl_pos > 0) {
                    size_t pos = slot.last_nl_pos;

                    int n_indent = 0;
                    while (pos < slot.generated_text.size() && (slot.generated_text[pos] == ' ' || slot.generated_text[pos] == '\t')) {
                        n_indent++;
                        pos++;
                    }

                    if (pos < slot.generated_text.size() && n_indent < slot.params.n_indent) {
                        slot.stop           = STOP_TYPE_LIMIT;
                        slot.has_next_token = false;

                        // cut the last line
                        slot.generated_text.erase(pos, std::string::npos);

                        SLT_DBG(slot, "stopped by indentation limit, n_decoded = %d, n_indent = %d\n", slot.n_decoded, n_indent);
                    }
                }

                // find the next new line
                {
                    const size_t pos = slot.generated_text.find('\n', slot.last_nl_pos);

                    if (pos != std::string::npos) {
                        slot.last_nl_pos = pos + 1;
                    }
                }
            }
        }

        // check if there is a new line in the generated text
        if (result.text_to_send.find('\n') != std::string::npos) {
            slot.has_new_line = true;

            // if we have seen a new line, we stop after a certain time limit, but only upon another new line
            if (slot.params.t_max_predict_ms > 0 && (ggml_time_us() - slot.t_start_generation > 1000.0f*slot.params.t_max_predict_ms)) {
                slot.stop           = STOP_TYPE_LIMIT;
                slot.has_next_token = false;

                SLT_DBG(slot, "stopped by time limit, n_decoded = %d, t_max_predict_ms = %d ms\n", slot.n_decoded, (int) slot.params.t_max_predict_ms);
            }
        }

        // if context shift is disabled, we stop when it reaches the context limit
        if (slot.n_past >= slot.n_ctx) {
            slot.truncated      = true;
            slot.stop           = STOP_TYPE_LIMIT;
            slot.has_next_token = false;

            SLT_DBG(slot, "stopped due to running out of context capacity, n_past = %d, n_prompt_tokens = %d, n_decoded = %d, n_ctx = %d\n",
                    slot.n_decoded, slot.n_prompt_tokens, slot.n_past, slot.n_ctx);
        }

        if (llama_vocab_is_eog(vocab, result.tok)) {
            slot.stop           = STOP_TYPE_EOS;
            slot.has_next_token = false;

            SLT_DBG(slot, "%s", "stopped by EOS\n");
        }

        const auto n_ctx_train = llama_model_n_ctx_train(model);

        if (slot.params.n_predict < 1 && slot.n_predict < 1 && slot.n_prompt_tokens + slot.n_decoded >= n_ctx_train) {
            slot.truncated      = true;
            slot.stop           = STOP_TYPE_LIMIT;
            slot.has_next_token = false; // stop prediction

            SLT_WRN(slot,
                    "n_predict (%d) is set for infinite generation. "
                    "Limiting generated tokens to n_ctx_train (%d) to avoid EOS-less generation infinite loop\n",
                    slot.params.n_predict, n_ctx_train);
        }

        SLT_DBG(slot, "n_decoded = %d, n_remaining = %d, next token: %5d '%s'\n", slot.n_decoded, slot.n_remaining, result.tok, token_str.c_str());

        return slot.has_next_token; // continue
    }

    void populate_token_probs(const server_slot & slot, completion_token_output & result, bool post_sampling, bool special, int idx) {
        size_t n_probs = slot.params.sampling.n_probs;
        size_t n_vocab = llama_vocab_n_tokens(vocab);
        if (post_sampling) {
            const auto * cur_p = common_sampler_get_candidates(slot.smpl);
            const size_t max_probs = cur_p->size;

            // set probability for sampled token
            for (size_t i = 0; i < max_probs; i++) {
                if (cur_p->data[i].id == result.tok) {
                    result.prob = cur_p->data[i].p;
                    break;
                }
            }

            // set probability for top n_probs tokens
            result.probs.reserve(max_probs);
            for (size_t i = 0; i < std::min(max_probs, n_probs); i++) {
                result.probs.push_back({
                    cur_p->data[i].id,
                    common_token_to_piece(ctx, cur_p->data[i].id, special),
                    cur_p->data[i].p
                });
            }
        } else {
            // TODO: optimize this with min-p optimization
            std::vector<llama_token_data> cur = get_token_probabilities(ctx, idx);

            // set probability for sampled token
            for (size_t i = 0; i < n_vocab; i++) {
                // set probability for sampled token
                if (cur[i].id == result.tok) {
                    result.prob = cur[i].p;
                    break;
                }
            }

            // set probability for top n_probs tokens
            result.probs.reserve(n_probs);
            for (size_t i = 0; i < std::min(n_vocab, n_probs); i++) {
                result.probs.push_back({
                    cur[i].id,
                    common_token_to_piece(ctx, cur[i].id, special),
                    cur[i].p
                });
            }
        }
    }

    void send_error(const server_task & task, const std::string & error, const enum error_type type = ERROR_TYPE_SERVER) {
        send_error(task.id, error, type);
    }

    void send_error(const server_slot & slot, const std::string & error, const enum error_type type = ERROR_TYPE_SERVER) {
        send_error(slot.id_task, error, type);
    }

    void send_error(const int id_task, const std::string & error, const enum error_type type = ERROR_TYPE_SERVER) {
        SRV_ERR("task id = %d, error: %s\n", id_task, error.c_str());

        auto res = std::make_unique<server_task_result_error>();
        res->id       = id_task;
        res->err_type = type;
        res->err_msg  = error;

        queue_results.send(std::move(res));
    }

    // if multimodal is enabled, send an error and return false
    bool ensure_no_mtmd(const int id_task) {
        if (mctx) {
            send_error(id_task, "This feature is not supported by multimodal", ERROR_TYPE_NOT_SUPPORTED);
            return false;
        }
        return true;
    }

    void send_partial_response(server_slot & slot, const completion_token_output & tkn) {
        auto res = std::make_unique<server_task_result_cmpl_partial>();

        res->id      = slot.id_task;
        res->index   = slot.index;
        res->content = tkn.text_to_send;
        res->tokens  = { tkn.tok };

        res->n_decoded           = slot.n_decoded;
        res->n_prompt_tokens     = slot.n_prompt_tokens;
        res->post_sampling_probs = slot.params.post_sampling_probs;

        res->verbose               = slot.params.verbose;
        res->oaicompat             = slot.params.oaicompat;
        res->oaicompat_model       = slot.params.oaicompat_model;
        res->oaicompat_cmpl_id     = slot.params.oaicompat_cmpl_id;

        slot.update_chat_msg(res->oaicompat_msg_diffs);

        // populate res.probs_output
        if (slot.params.sampling.n_probs > 0) {
            res->prob_output = tkn; // copy the token probs
        }

        // populate timings if this is final response or timings_per_token is enabled
        if (slot.stop != STOP_TYPE_NONE || slot.params.timings_per_token) {
            res->timings = slot.get_timings();
        }

        queue_results.send(std::move(res));
    }

    void send_final_response(server_slot & slot) {
        auto res = std::make_unique<server_task_result_cmpl_final>();
        res->id              = slot.id_task;
        res->id_slot         = slot.id;

        res->index           = slot.index;
        res->content         = slot.generated_text;
        res->tokens          = std::move(slot.generated_tokens);
        res->timings         = slot.get_timings();
        res->prompt          = slot.prompt_tokens.detokenize(ctx, true);
        res->response_fields = std::move(slot.params.response_fields);

        res->truncated           = slot.truncated;
        res->n_decoded           = slot.n_decoded;
        res->n_prompt_tokens     = slot.n_prompt_tokens;
        res->n_tokens_cached     = slot.n_past;
        res->has_new_line        = slot.has_new_line;
        res->stopping_word       = slot.stopping_word;
        res->stop                = slot.stop;
        res->post_sampling_probs = slot.params.post_sampling_probs;

        res->verbose               = slot.params.verbose;
        res->stream                = slot.params.stream;
        res->oaicompat             = slot.params.oaicompat;
        res->oaicompat_model       = slot.params.oaicompat_model;
        res->oaicompat_cmpl_id     = slot.params.oaicompat_cmpl_id;
<<<<<<< HEAD
        res->oaicompat_chat_format = slot.params.oaicompat_chat_format;
        
        // Add beam search results if enabled
        if (slot.params.beam_width > 1 && slot.params.return_beam_candidates) {
            for (const auto& candidate : slot.beam_candidates) {
                res->beam_results.push_back({
                    {"text", candidate.generated_text},
                    {"log_probability", candidate.log_probability},
                    {"normalized_log_probability", candidate.tokens.empty() ? 0.0f :
                        candidate.log_probability / static_cast<float>(candidate.tokens.size())},
                    {"tokens", candidate.tokens}
                });
            }
        }
=======
        res->oaicompat_msg         = slot.update_chat_msg(res->oaicompat_msg_diffs);

>>>>>>> 7675c555
        // populate res.probs_output
        if (slot.params.sampling.n_probs > 0) {
            if (!slot.params.stream && slot.stop == STOP_TYPE_WORD) {
                const llama_tokens stop_word_toks = common_tokenize(ctx, slot.stopping_word, false);

                size_t safe_offset = std::min(slot.generated_token_probs.size(), stop_word_toks.size());
                res->probs_output = std::vector<completion_token_output>(
                        slot.generated_token_probs.begin(),
                        slot.generated_token_probs.end() - safe_offset);
            } else {
                res->probs_output = std::vector<completion_token_output>(
                        slot.generated_token_probs.begin(),
                        slot.generated_token_probs.end());
            }
        }

        res->generation_params = slot.params; // copy the parameters

        queue_results.send(std::move(res));
    }

    void send_embedding(const server_slot & slot, const llama_batch & batch) {
        auto res = std::make_unique<server_task_result_embd>();
        res->id        = slot.id_task;
        res->index     = slot.index;
        res->n_tokens  = slot.n_prompt_tokens;
        res->oaicompat = slot.params.oaicompat;

        const int n_embd = llama_model_n_embd(model);

        std::vector<float> embd_res(n_embd, 0.0f);

        for (int i = 0; i < batch.n_tokens; ++i) {
            if (!batch.logits[i] || batch.seq_id[i][0] != slot.id) {
                continue;
            }

            const float * embd = llama_get_embeddings_seq(ctx, batch.seq_id[i][0]);
            if (embd == NULL) {
                embd = llama_get_embeddings_ith(ctx, i);
            }

            if (embd == NULL) {
                SLT_ERR(slot, "failed to get embeddings, token = %d, seq_id = %d\n", batch.token[i], batch.seq_id[i][0]);

                res->embedding.push_back(std::vector<float>(n_embd, 0.0f));
                continue;
            }

            // normalize only when there is pooling
            // TODO: configurable
            if (llama_pooling_type(slot.ctx) != LLAMA_POOLING_TYPE_NONE) {
                common_embd_normalize(embd, embd_res.data(), n_embd, 2);
                res->embedding.push_back(embd_res);
            } else {
                res->embedding.push_back({ embd, embd + n_embd });
            }
        }

        SLT_DBG(slot, "%s", "sending embeddings\n");

        queue_results.send(std::move(res));
    }

    void send_rerank(const server_slot & slot, const llama_batch & batch) {
        auto res = std::make_unique<server_task_result_rerank>();
        res->id    = slot.id_task;
        res->index = slot.index;
        res->n_tokens = slot.n_prompt_tokens;

        for (int i = 0; i < batch.n_tokens; ++i) {
            if (!batch.logits[i] || batch.seq_id[i][0] != slot.id) {
                continue;
            }

            const float * embd = llama_get_embeddings_seq(ctx, batch.seq_id[i][0]);
            if (embd == NULL) {
                embd = llama_get_embeddings_ith(ctx, i);
            }

            if (embd == NULL) {
                SLT_ERR(slot, "failed to get embeddings, token = %d, seq_id = %d\n", batch.token[i], batch.seq_id[i][0]);

                res->score = -1e6;
                continue;
            }

            res->score = embd[0];
        }

        SLT_DBG(slot, "sending rerank result, res.score = %f\n", res->score);

        queue_results.send(std::move(res));
    }

    //
    // Functions to create new task(s) and receive result(s)
    //

    void cancel_tasks(const std::unordered_set<int> & id_tasks) {
        std::vector<server_task> cancel_tasks;
        cancel_tasks.reserve(id_tasks.size());
        for (const auto & id_task : id_tasks) {
            SRV_WRN("cancel task, id_task = %d\n", id_task);

            server_task task(SERVER_TASK_TYPE_CANCEL);
            task.id_target = id_task;
            queue_results.remove_waiting_task_id(id_task);
            cancel_tasks.push_back(std::move(task));
        }
        // push to beginning of the queue, so it has highest priority
        queue_tasks.post(std::move(cancel_tasks), true);
    }

    // receive the results from task(s)
    void receive_multi_results(
            const std::unordered_set<int> & id_tasks,
            const std::function<void(std::vector<server_task_result_ptr>&)> & result_handler,
            const std::function<void(json)> & error_handler,
            const std::function<bool()> & is_connection_closed) {
        std::vector<server_task_result_ptr> results(id_tasks.size());
        for (int i = 0; i < (int)id_tasks.size(); i++) {
            server_task_result_ptr result = queue_results.recv_with_timeout(id_tasks, HTTP_POLLING_SECONDS);

            if (is_connection_closed()) {
                cancel_tasks(id_tasks);
                return;
            }

            if (result == nullptr) {
                i--; // retry
                continue;
            }

            if (result->is_error()) {
                error_handler(result->to_json());
                cancel_tasks(id_tasks);
                return;
            }

            GGML_ASSERT(
                dynamic_cast<server_task_result_cmpl_final*>(result.get()) != nullptr
                || dynamic_cast<server_task_result_embd*>(result.get()) != nullptr
                || dynamic_cast<server_task_result_rerank*>(result.get()) != nullptr
            );
            const size_t idx = result->get_index();
            GGML_ASSERT(idx < results.size() && "index out of range");
            results[idx] = std::move(result);
        }
        result_handler(results);
    }

    // receive the results from task(s), in stream mode
    void receive_cmpl_results_stream(
            const std::unordered_set<int> & id_tasks,
            const std::function<bool(server_task_result_ptr&)> & result_handler,
            const std::function<void(json)> & error_handler,
            const std::function<bool()> & is_connection_closed) {
        size_t n_finished = 0;
        while (true) {
            server_task_result_ptr result = queue_results.recv_with_timeout(id_tasks, HTTP_POLLING_SECONDS);

            if (is_connection_closed()) {
                cancel_tasks(id_tasks);
                return;
            }

            if (result == nullptr) {
                continue; // retry
            }

            if (result->is_error()) {
                error_handler(result->to_json());
                cancel_tasks(id_tasks);
                return;
            }

            GGML_ASSERT(
                dynamic_cast<server_task_result_cmpl_partial*>(result.get()) != nullptr
                || dynamic_cast<server_task_result_cmpl_final*>(result.get()) != nullptr
            );
            if (!result_handler(result)) {
                cancel_tasks(id_tasks);
                break;
            }

            if (result->is_stop()) {
                if (++n_finished == id_tasks.size()) {
                    break;
                }
            }
        }
    }

    //
    // Functions to process the task
    //

    void process_single_task(server_task && task) {
        switch (task.type) {
            case SERVER_TASK_TYPE_COMPLETION:
            case SERVER_TASK_TYPE_INFILL:
            case SERVER_TASK_TYPE_EMBEDDING:
            case SERVER_TASK_TYPE_RERANK:
                {
                    const int id_slot = task.id_selected_slot;

                    server_slot * slot = id_slot != -1 ? get_slot_by_id(id_slot) : get_available_slot(task);

                    if (slot == nullptr) {
                        // if no slot is available, we defer this task for processing later
                        SRV_DBG("no slot is available, defer task, id_task = %d\n", task.id);
                        queue_tasks.defer(std::move(task));
                        break;
                    }
                    if (slot->is_processing()) {
                        // if requested slot is unavailable, we defer this task for processing later
                        SRV_DBG("requested slot is unavailable, defer task, id_task = %d\n", task.id);
                        queue_tasks.defer(std::move(task));
                        break;
                    }

                    if (!launch_slot_with_task(*slot, std::move(task))) {
                        SRV_ERR("failed to launch slot with task, id_task = %d\n", task.id);
                        break;
                    }
                } break;
            case SERVER_TASK_TYPE_CANCEL:
                {
                    // release slot linked with the task id
                    for (auto & slot : slots) {
                        if (slot.id_task == task.id_target) {
                            slot.release();
                            break;
                        }
                    }
                } break;
            case SERVER_TASK_TYPE_NEXT_RESPONSE:
                {
                    // do nothing
                } break;
            case SERVER_TASK_TYPE_METRICS:
                {
                    json slots_data = json::array();

                    int n_idle_slots       = 0;
                    int n_processing_slots = 0;

                    for (server_slot & slot : slots) {
                        json slot_data = slot.to_json();

                        if (slot.is_processing()) {
                            n_processing_slots++;
                        } else {
                            n_idle_slots++;
                        }

                        slots_data.push_back(slot_data);
                    }
                    SRV_DBG("n_idle_slots = %d, n_processing_slots = %d\n", n_idle_slots, n_processing_slots);

                    auto res = std::make_unique<server_task_result_metrics>();
                    res->id                  = task.id;
                    res->slots_data          = std::move(slots_data);
                    res->n_idle_slots        = n_idle_slots;
                    res->n_processing_slots  = n_processing_slots;
                    res->n_tasks_deferred    = queue_tasks.queue_tasks_deferred.size();
                    res->t_start             = metrics.t_start;

                    res->n_prompt_tokens_processed_total = metrics.n_prompt_tokens_processed_total;
                    res->t_prompt_processing_total       = metrics.t_prompt_processing_total;
                    res->n_tokens_predicted_total        = metrics.n_tokens_predicted_total;
                    res->t_tokens_generation_total       = metrics.t_tokens_generation_total;

                    res->n_prompt_tokens_processed = metrics.n_prompt_tokens_processed;
                    res->t_prompt_processing       = metrics.t_prompt_processing;
                    res->n_tokens_predicted        = metrics.n_tokens_predicted;
                    res->t_tokens_generation       = metrics.t_tokens_generation;

                    res->n_decode_total          = metrics.n_decode_total;
                    res->n_busy_slots_total      = metrics.n_busy_slots_total;

                    if (task.metrics_reset_bucket) {
                        metrics.reset_bucket();
                    }
                    queue_results.send(std::move(res));
                } break;
            case SERVER_TASK_TYPE_SLOT_SAVE:
                {
                    if (!ensure_no_mtmd(task.id)) {
                        break;
                    }

                    int id_slot = task.slot_action.slot_id;
                    server_slot * slot = get_slot_by_id(id_slot);
                    if (slot == nullptr) {
                        send_error(task, "Invalid slot ID", ERROR_TYPE_INVALID_REQUEST);
                        break;
                    }
                    if (slot->is_processing()) {
                        // if requested slot is unavailable, we defer this task for processing later
                        SRV_DBG("requested slot is unavailable, defer task, id_task = %d\n", task.id);
                        queue_tasks.defer(std::move(task));
                        break;
                    }

                    const size_t token_count = slot->cache_tokens.size();
                    const int64_t t_start = ggml_time_us();

                    std::string filename = task.slot_action.filename;
                    std::string filepath = task.slot_action.filepath;

                    const llama_tokens & tokens = slot->cache_tokens.get_text_tokens();
                    const size_t nwrite = llama_state_seq_save_file(ctx, filepath.c_str(), slot->id, tokens.data(), token_count);

                    const int64_t t_end = ggml_time_us();
                    const double t_save_ms = (t_end - t_start) / 1000.0;

                    auto res = std::make_unique<server_task_result_slot_save_load>();
                    res->id       = task.id;
                    res->id_slot  = id_slot;
                    res->filename = filename;
                    res->is_save  = true;
                    res->n_tokens = token_count;
                    res->n_bytes  = nwrite;
                    res->t_ms     = t_save_ms;
                    queue_results.send(std::move(res));
                } break;
            case SERVER_TASK_TYPE_SLOT_RESTORE:
                {
                    if (!ensure_no_mtmd(task.id)) break;
                    int id_slot = task.slot_action.slot_id;
                    server_slot * slot = get_slot_by_id(id_slot);
                    if (slot == nullptr) {
                        send_error(task, "Invalid slot ID", ERROR_TYPE_INVALID_REQUEST);
                        break;
                    }
                    if (slot->is_processing()) {
                        // if requested slot is unavailable, we defer this task for processing later
                        SRV_DBG("requested slot is unavailable, defer task, id_task = %d\n", task.id);
                        queue_tasks.defer(std::move(task));
                        break;
                    }

                    const int64_t t_start = ggml_time_us();

                    std::string filename = task.slot_action.filename;
                    std::string filepath = task.slot_action.filepath;

                    llama_tokens tokens;
                    tokens.resize(slot->n_ctx);
                    size_t token_count = 0;
                    size_t nread = llama_state_seq_load_file(ctx, filepath.c_str(), slot->id, tokens.data(), tokens.size(), &token_count);
                    if (nread == 0) {
                        slot->cache_tokens.clear(); // KV may already been invalidated?
                        send_error(task, "Unable to restore slot, no available space in KV cache or invalid slot save file", ERROR_TYPE_INVALID_REQUEST);
                        break;
                    }
                    tokens.resize(token_count);
                    slot->cache_tokens.clear();
                    slot->cache_tokens.insert(tokens);

                    const int64_t t_end = ggml_time_us();
                    const double t_restore_ms = (t_end - t_start) / 1000.0;

                    auto res = std::make_unique<server_task_result_slot_save_load>();
                    res->id       = task.id;
                    res->id_slot  = id_slot;
                    res->filename = filename;
                    res->is_save  = false;
                    res->n_tokens = token_count;
                    res->n_bytes  = nread;
                    res->t_ms     = t_restore_ms;
                    queue_results.send(std::move(res));
                } break;
            case SERVER_TASK_TYPE_SLOT_ERASE:
                {
                    if (!ensure_no_mtmd(task.id)) break;
                    int id_slot = task.slot_action.slot_id;
                    server_slot * slot = get_slot_by_id(id_slot);
                    if (slot == nullptr) {
                        send_error(task, "Invalid slot ID", ERROR_TYPE_INVALID_REQUEST);
                        break;
                    }
                    if (slot->is_processing()) {
                        // if requested slot is unavailable, we defer this task for processing later
                        SRV_DBG("requested slot is unavailable, defer task, id_task = %d\n", task.id);
                        queue_tasks.defer(std::move(task));
                        break;
                    }

                    // Erase token cache
                    const size_t n_erased = slot->cache_tokens.size();
                    llama_kv_self_seq_rm(ctx, slot->id, -1, -1);
                    slot->cache_tokens.clear();

                    auto res = std::make_unique<server_task_result_slot_erase>();
                    res->id       = task.id;
                    res->id_slot  = id_slot;
                    res->n_erased = n_erased;
                    queue_results.send(std::move(res));
                } break;
            case SERVER_TASK_TYPE_SET_LORA:
                {
                    params_base.lora_adapters = std::move(task.set_lora);
                    auto res = std::make_unique<server_task_result_apply_lora>();
                    res->id = task.id;
                    queue_results.send(std::move(res));
                } break;

        }
    }

private:
    // Helper function to perform a single step of beam search for a given slot.
    // Modifies slot.beam_candidates and returns the chosen token ID for the current step.
    llama_token _perform_beam_search_step(
        server_slot &slot,
        int tok_idx, // Index of the token in the current batch view for which to get logits
        const std::function<bool(server_slot &, llama_token)>& accept_special_token_fn
    ) {
        llama_token id; // The token ID to be returned

        // Initialize beam candidates if this is the first generation step for this slot
        if (slot.n_decoded == 0) {
            slot.beam_candidates.clear();
            // Start with a single empty candidate with log probability 0
            slot.beam_candidates.push_back({{}, 0.0f, ""});
        }

        std::vector<server_slot::beam_candidate> new_candidates; // Stores candidates for the next step

        // Ensure the sampler is available
        if (!slot.smpl) {
            SLT_ERR(slot, "Sampler (slot.smpl) is null during beam search!%s", "");
            return llama_vocab_eos(this->vocab); // Fallback to EOS token
        }
        
        // Get pre-sampler candidate probabilities for the current token index
        llama_token_data_array * candidates_probs = common_sampler_get_candidate_probs(slot.smpl, this->ctx, tok_idx);

        if (!candidates_probs || candidates_probs->size == 0) {
            SLT_ERR(slot, "common_sampler_get_candidate_probs returned null or empty during beam search!%s", "");
            id = llama_vocab_eos(this->vocab); // Fallback
            slot.beam_candidates.clear();      // Signal an error state by clearing candidates
        } else {
            // Determine how many top-k candidates to consider for expansion (e.g., 2 * beam_width)
            const size_t top_k_expansion = std::min((size_t)(slot.params.beam_width * 2), candidates_probs->size);

            // Expand each current beam by the top_k_expansion candidate tokens
            for (const auto& current_beam : slot.beam_candidates) {
                for (size_t k_idx = 0; k_idx < top_k_expansion; k_idx++) {
                    server_slot::beam_candidate new_beam_candidate = current_beam; // Copy current beam
                    llama_token new_token_id = candidates_probs->data[k_idx].id;
                    float token_prob = candidates_probs->data[k_idx].p; 
                    float token_log_prob = (token_prob > 0.0f) ? logf(token_prob) : -INFINITY; // Convert probability to log_probability

                    // Update the new candidate
                    new_beam_candidate.tokens.push_back(new_token_id);
                    new_beam_candidate.log_probability += token_log_prob;
                    new_beam_candidate.generated_text += common_token_to_piece(
                        this->ctx, new_token_id, accept_special_token_fn(slot, new_token_id)
                    );
                    new_candidates.push_back(new_beam_candidate);
                }
            }

            // Sort all expanded candidates by their log probability in descending order
            std::sort(new_candidates.begin(), new_candidates.end(),
                [](const server_slot::beam_candidate& a, const server_slot::beam_candidate& b) {
                    // Handle NaN and -Infinity cases for robust sorting
                    if (std::isnan(a.log_probability) || std::isnan(b.log_probability)) return false;
                    if (std::isinf(a.log_probability) && a.log_probability < 0) return false; // a is -inf, b is not (or also -inf)
                    if (std::isinf(b.log_probability) && b.log_probability < 0) return true;  // b is -inf, a is not
                    return a.log_probability > b.log_probability; // Higher log_prob is better
                });

            // Prune the candidates to keep only the top beam_width
            if (new_candidates.size() > (size_t)slot.params.beam_width) {
                new_candidates.resize(slot.params.beam_width);
            }

            SRV_DBG("Beam search: selected %zu best candidates out of %zu expanded candidates",
                  std::min(new_candidates.size(), (size_t)slot.params.beam_width),
                  new_candidates.size()); // Log actual size before potential resize if fewer than beam_width
            
            slot.beam_candidates = std::move(new_candidates); // Update the slot's beam candidates

            // The token for the next step is the last token of the current best beam
            if (slot.beam_candidates.empty() || slot.beam_candidates[0].tokens.empty()) {
                 SLT_ERR(slot, "Beam candidates empty or best candidate has no tokens after update!%s", "");
                 id = llama_vocab_eos(this->vocab); // Fallback
            } else {
                id = slot.beam_candidates[0].tokens.back();
                SRV_DBG("Beam search: selected best token %d ('%s') with log_prob %.6f",
                      id, common_token_to_piece(this->ctx, id).c_str(), slot.beam_candidates[0].log_probability);
            }
        }
        return id; // Return the chosen token ID for this step
    }

public:
    void update_slots() {
        // check if all slots are idle
        {
            bool all_idle = true;

            for (auto & slot : slots) {
                if (slot.is_processing()) {
                    all_idle = false;
                    break;
                }
            }

            if (all_idle) {
                SRV_INF("%s", "all slots are idle\n");
                if (clean_kv_cache) {
                    kv_cache_clear();
                }

                return;
            }
        }

        {
            SRV_DBG("%s", "posting NEXT_RESPONSE\n");

            server_task task(SERVER_TASK_TYPE_NEXT_RESPONSE);
            task.id = queue_tasks.get_new_id();
            queue_tasks.post(std::move(task));
        }

        // apply context-shift if needed
        // TODO: simplify and improve
        for (server_slot & slot : slots) {
            if (slot.is_processing() && slot.n_past + 1 >= slot.n_ctx) {
                if (!params_base.ctx_shift) {
                    // this check is redundant (for good)
                    // we should never get here, because generation should already stopped in process_token()
                    slot.release();
                    send_error(slot, "context shift is disabled", ERROR_TYPE_SERVER);
                    continue;
                }

                if (mctx) {
                    // we should never reach this because params_base.ctx_shift is automatically disabled if mmproj is loaded
                    // we don't support ctx_shift because an image chunk may contains multiple tokens
                    GGML_ABORT("not supported by multimodal");
                }

                // Shift context
                const int n_keep    = slot.params.n_keep + add_bos_token;
                const int n_left    = slot.n_past - n_keep;
                const int n_discard = slot.params.n_discard ? slot.params.n_discard : (n_left / 2);

                SLT_WRN(slot, "slot context shift, n_keep = %d, n_left = %d, n_discard = %d\n", n_keep, n_left, n_discard);

                llama_kv_self_seq_rm (ctx, slot.id, n_keep            , n_keep + n_discard);
                llama_kv_self_seq_add(ctx, slot.id, n_keep + n_discard, slot.n_past,        -n_discard);

                // add generated tokens to cache
                {
                    llama_tokens new_tokens = slot.cache_tokens.get_text_tokens(); // copy
                    for (size_t i = n_keep + n_discard; i < new_tokens.size(); i++) {
                        new_tokens[i - n_discard] = new_tokens[i];
                    }

                    new_tokens.resize(slot.cache_tokens.size() - n_discard);
                    slot.cache_tokens.clear();
                    slot.cache_tokens.insert(new_tokens);
                }

                slot.n_past -= n_discard;

                slot.truncated = true;
            }
        }

        // start populating the batch for this iteration
        common_batch_clear(batch);

        // track if given slot can be batched with slots already in the batch
        server_slot * slot_batched = nullptr;

        auto accept_special_token = [&](server_slot & slot, llama_token token) {
            return params_base.special || slot.params.sampling.preserved_tokens.find(token) != slot.params.sampling.preserved_tokens.end();
        };

        // frist, add sampled tokens from any ongoing sequences
        for (auto & slot : slots) {
            if (slot.state != SLOT_STATE_GENERATING) {
                continue;
            }

            // check if we can batch this slot with the previous one
            if (!slot_batched) {
                slot_batched = &slot;
            } else if (!slot_batched->can_batch_with(slot)) {
                continue;
            }

            slot.i_batch = batch.n_tokens;

            common_batch_add(batch, slot.sampled, slot.n_past, { slot.id }, true);

            slot.n_past += 1;
            slot.cache_tokens.push_back(slot.sampled);

            SLT_DBG(slot, "slot decode token, n_ctx = %d, n_past = %d, n_cache_tokens = %d, truncated = %d\n",
                    slot.n_ctx, slot.n_past, (int) slot.cache_tokens.size(), slot.truncated);
        }

        // process in chunks of params.n_batch
        int32_t n_batch  = llama_n_batch(ctx);
        int32_t n_ubatch = llama_n_ubatch(ctx);

        // next, batch any pending prompts without exceeding n_batch
        if (params_base.cont_batching || batch.n_tokens == 0) {
            for (auto & slot : slots) {
                // check if we can batch this slot with the previous one
                if (slot.is_processing()) {
                    if (!slot_batched) {
                        slot_batched = &slot;
                    } else if (!slot_batched->can_batch_with(slot)) {
                        continue;
                    }
                }

                // this slot still has a prompt to be processed
                if (slot.state == SLOT_STATE_PROCESSING_PROMPT || slot.state == SLOT_STATE_STARTED) {
                    auto & prompt_tokens = slot.prompt_tokens;

                    // TODO: maybe move branch to outside of this loop in the future
                    if (slot.state == SLOT_STATE_STARTED) {
                        slot.t_start_process_prompt = ggml_time_us();
                        slot.t_start_generation = 0;

                        slot.n_past = 0;
                        slot.n_prompt_tokens = prompt_tokens.size();
                        slot.state = SLOT_STATE_PROCESSING_PROMPT;

                        SLT_INF(slot, "new prompt, n_ctx_slot = %d, n_keep = %d, n_prompt_tokens = %d\n", slot.n_ctx, slot.params.n_keep, slot.n_prompt_tokens);

                        // print prompt tokens (for debugging)
                        /*if (1) {
                            // first 16 tokens (avoid flooding logs)
                            for (int i = 0; i < std::min<int>(16, prompt_tokens.size()); i++) {
                                SLT_DBG(slot, "prompt token %3d: %6d '%s'\n", i, prompt_tokens[i], common_token_to_piece(ctx, prompt_tokens[i]).c_str());
                            }
                        } else {
                            // all
                            for (int i = 0; i < (int) prompt_tokens.size(); i++) {
                                SLT_DBG(slot, "prompt token %3d: %6d '%s'\n", i, prompt_tokens[i], common_token_to_piece(ctx, prompt_tokens[i]).c_str());
                            }
                        }*/

                        // empty prompt passed -> release the slot and send empty response
                        if (prompt_tokens.empty()) {
                            SLT_WRN(slot, "%s", "empty prompt - releasing slot\n");

                            slot.release();
                            slot.print_timings();
                            send_final_response(slot);
                            continue;
                        }

                        if (slot.is_non_causal()) {
                            if (slot.n_prompt_tokens > n_ubatch) {
                                slot.release();
                                send_error(slot, "input is too large to process. increase the physical batch size", ERROR_TYPE_SERVER);
                                continue;
                            }

                            if (slot.n_prompt_tokens > slot.n_ctx) {
                                slot.release();
                                send_error(slot, "input is larger than the max context size. skipping", ERROR_TYPE_SERVER);
                                continue;
                            }
                        } else {
                            if (!params_base.ctx_shift) {
                                // if context shift is disabled, we make sure prompt size is smaller than KV size
                                // TODO: there should be a separate parameter that control prompt truncation
                                //       context shift should be applied only during the generation phase
                                if (slot.n_prompt_tokens >= slot.n_ctx) {
                                    slot.release();
                                    send_error(slot, "the request exceeds the available context size. try increasing the context size or enable context shift", ERROR_TYPE_INVALID_REQUEST);
                                    continue;
                                }
                            }
                            if (slot.params.n_keep < 0) {
                                slot.params.n_keep = slot.n_prompt_tokens;
                            }
                            slot.params.n_keep = std::min(slot.n_ctx - 4, slot.params.n_keep);

                            // if input prompt is too big, truncate it
                            if (slot.n_prompt_tokens >= slot.n_ctx) {
                                if (mctx) {
                                    // we should never reach this
                                    GGML_ABORT("not supported by multimodal");
                                }
                                const int n_left = slot.n_ctx - slot.params.n_keep;

                                const int n_block_size = n_left / 2;
                                const int erased_blocks = (slot.n_prompt_tokens - slot.params.n_keep - n_block_size) / n_block_size;

                                const llama_tokens & curr_tokens = slot.prompt_tokens.get_text_tokens();
                                llama_tokens new_tokens(
                                        curr_tokens.begin(),
                                        curr_tokens.begin() + slot.params.n_keep);

                                new_tokens.insert(
                                        new_tokens.end(),
                                        curr_tokens.begin() + slot.params.n_keep + erased_blocks * n_block_size,
                                        curr_tokens.end());

                                prompt_tokens.clear();
                                prompt_tokens.insert(new_tokens);

                                slot.truncated = true;
                                slot.n_prompt_tokens = prompt_tokens.size();

                                SLT_WRN(slot, "input truncated, n_ctx = %d, n_keep = %d, n_left = %d, n_prompt_tokens = %d\n", slot.n_ctx, slot.params.n_keep, n_left, slot.n_prompt_tokens);

                                GGML_ASSERT(slot.n_prompt_tokens < slot.n_ctx);
                            }

                            if (slot.params.cache_prompt) {
                                // reuse any previously computed tokens that are common with the new prompt
                                slot.n_past = slot.cache_tokens.get_common_prefix(prompt_tokens);

                                // reuse chunks from the cached prompt by shifting their KV cache in the new position
                                if (params_base.n_cache_reuse > 0) {
                                    size_t head_c = slot.n_past; // cache
                                    size_t head_p = slot.n_past; // current prompt

                                    if (mctx) {
                                        // we should never reach this
                                        GGML_ABORT("not supported by multimodal");
                                    }

                                    SLT_DBG(slot, "trying to reuse chunks with size > %d, slot.n_past = %d\n", params_base.n_cache_reuse, slot.n_past);

                                    while (head_c < slot.cache_tokens.size() &&
                                           head_p < prompt_tokens.size()) {

                                        size_t n_match = 0;
                                        while (head_c + n_match < slot.cache_tokens.size() &&
                                               head_p + n_match < prompt_tokens.size()     &&
                                               slot.cache_tokens[head_c + n_match] == prompt_tokens[head_p + n_match]) {

                                            n_match++;
                                        }

                                        if (n_match >= (size_t) params_base.n_cache_reuse) {
                                            SLT_INF(slot, "reusing chunk with size %zu, shifting KV cache [%zu, %zu) -> [%zu, %zu)\n", n_match, head_c, head_c + n_match, head_p, head_p + n_match);
                                            //for (size_t i = head_p; i < head_p + n_match; i++) {
                                            //    SLT_DBG(slot, "cache token %3zu: %6d '%s'\n", i, prompt_tokens[i], common_token_to_piece(ctx, prompt_tokens[i]).c_str());
                                            //}

                                            const int64_t kv_shift = (int64_t) head_p - (int64_t) head_c;

                                            llama_kv_self_seq_rm (ctx, slot.id, head_p, head_c);
                                            llama_kv_self_seq_add(ctx, slot.id, head_c, head_c + n_match, kv_shift);

                                            for (size_t i = 0; i < n_match; i++) {
                                                slot.cache_tokens.set_token(head_p + i, slot.cache_tokens[head_c + i]);
                                                slot.n_past++;
                                            }

                                            head_c += n_match;
                                            head_p += n_match;
                                        } else {
                                            head_c += 1;
                                        }
                                    }

                                    SLT_DBG(slot, "after context reuse, new slot.n_past = %d\n", slot.n_past);
                                }
                            } else {
                                // if we don't cache the prompt, we have to remove the entire KV cache
                                llama_kv_self_seq_rm(ctx, slot.id, 0, -1);
                                slot.n_past = 0;
                                slot.cache_tokens.clear(); // TODO: not needed, will be cleared later via "keep_first()"
                            }

                            if (slot.n_past > 0 && slot.n_past < (int) slot.cache_tokens.size()) {
                                const auto pos_min = llama_kv_self_seq_pos_min(ctx, slot.id);
                                if (pos_min == -1) {
                                    SLT_ERR(slot, "n_past = %d, cache_tokens.size() = %d, seq_id = %d, pos_min = %d\n", slot.n_past, (int) slot.cache_tokens.size(), slot.id, pos_min);
                                    GGML_ABORT("pos_min == -1, but n_past > 0 - should not happen: https://github.com/ggml-org/llama.cpp/pull/13833#discussion_r2116181237");
                                }

                                const auto n_swa = llama_model_n_swa(model);
                                if (pos_min > slot.n_past - n_swa) {
                                    SLT_WRN(slot, "n_past = %d, cache_tokens.size() = %d, seq_id = %d, pos_min = %d, n_swa = %d\n", slot.n_past, (int) slot.cache_tokens.size(), slot.id, pos_min, n_swa);
                                    SLT_WRN(slot, "forcing full prompt re-processing due to lack of cache data (likely due to SWA, see %s)\n",
                                            "https://github.com/ggml-org/llama.cpp/pull/13194#issuecomment-2868343055");
                                    llama_kv_self_seq_rm(ctx, slot.id, 0, -1);
                                    slot.n_past = 0;
                                }
                            }
                        }

                        if (slot.n_past == slot.n_prompt_tokens && slot.n_past > 0) {
                            // we have to evaluate at least 1 token to generate logits.
                            SLT_WRN(slot, "need to evaluate at least 1 token to generate logits, n_past = %d, n_prompt_tokens = %d\n", slot.n_past, slot.n_prompt_tokens);

                            slot.n_past--;
                        }

                        slot.n_prompt_tokens_processed = 0;
                    }

                    // non-causal tasks require to fit the entire prompt in the physical batch
                    if (slot.is_non_causal()) {
                        // cannot fit the prompt in the current batch - will try next iter
                        if (batch.n_tokens + slot.n_prompt_tokens > n_batch) {
                            continue;
                        }
                    }

                    // keep only the common part
                    if (!llama_kv_self_seq_rm(ctx, slot.id, slot.n_past, -1)) {
                        // could not partially delete (likely using a non-Transformer model)
                        llama_kv_self_seq_rm(ctx, slot.id, -1, -1);

                        // there is no common part left
                        slot.n_past = 0;
                    }

                    SLT_INF(slot, "kv cache rm [%d, end)\n", slot.n_past);

                    // remove the non-common part from the cache
                    slot.cache_tokens.keep_first(slot.n_past);

                    // check if we should process the image
                    if (slot.n_past < slot.n_prompt_tokens
                            && slot.prompt_tokens[slot.n_past] == LLAMA_TOKEN_NULL) {
                        // process the image
                        int32_t new_n_past;
                        int32_t res = slot.prompt_tokens.process_chunk(ctx, mctx, slot.n_past, slot.id, new_n_past);
                        int32_t n_pos = new_n_past - slot.n_past;

                        if (res != 0) {
                            SLT_ERR(slot, "failed to process image, res = %d\n", res);
                            slot.release();
                            send_error(slot, "failed to process image", ERROR_TYPE_SERVER);
                            continue;
                        }

                        // add the image chunk to cache
                        {
                            const auto & chunk = slot.prompt_tokens.find_chunk(slot.n_past);
                            slot.cache_tokens.push_back(chunk.get()); // copy
                        }

                        slot.n_past                    += n_pos;
                        slot.n_prompt_tokens_processed += n_pos;
                    }

                    // add prompt tokens for processing in the current batch
                    while (slot.n_past < slot.n_prompt_tokens && batch.n_tokens < n_batch) {
                        // get next token to process
                        llama_token cur_tok = slot.prompt_tokens[slot.n_past];
                        if (cur_tok == LLAMA_TOKEN_NULL) {
                            break; // end of text chunk
                        }

                        // without pooling, we want to output the embeddings for all the tokens in the batch
                        const bool need_embd = slot.task_type == SERVER_TASK_TYPE_EMBEDDING && llama_pooling_type(slot.ctx) == LLAMA_POOLING_TYPE_NONE;

                        common_batch_add(batch, cur_tok, slot.n_past, { slot.id }, need_embd);
                        slot.cache_tokens.push_back(cur_tok);

                        slot.n_prompt_tokens_processed++;
                        slot.n_past++;
                    }

                    // SLT_INF(slot, "new cache_tokens: %s\n", slot.cache_tokens.str().c_str());

                    SLT_INF(slot, "prompt processing progress, n_past = %d, n_tokens = %d, progress = %f\n", slot.n_past, batch.n_tokens, (float) slot.n_prompt_tokens_processed / slot.n_prompt_tokens);

                    // entire prompt has been processed
                    if (slot.n_past == slot.n_prompt_tokens) {
                        slot.state = SLOT_STATE_DONE_PROMPT;

                        GGML_ASSERT(batch.n_tokens > 0);
                        GGML_ASSERT((size_t) slot.n_prompt_tokens == slot.prompt_tokens.size());

                        common_sampler_reset(slot.smpl);

                        // Process all prompt tokens through sampler system
                        for (int i = 0; i < slot.n_prompt_tokens; ++i) {
                            llama_token id = slot.prompt_tokens[i];
                            if (id != LLAMA_TOKEN_NULL) {
                                common_sampler_accept(slot.smpl, id, false);
                            }
                        }

                        // extract the logits only for the last token
                        batch.logits[batch.n_tokens - 1] = true;

                        slot.n_decoded = 0;
                        slot.i_batch   = batch.n_tokens - 1;

                        SLT_INF(slot, "prompt done, n_past = %d, n_tokens = %d\n", slot.n_past, batch.n_tokens);
                    }
                }

                if (batch.n_tokens >= n_batch) {
                    break;
                }
            }
        }

        if (batch.n_tokens == 0) {
            SRV_WRN("%s", "no tokens to decode\n");
            return;
        }

        SRV_DBG("decoding batch, n_tokens = %d\n", batch.n_tokens);

        if (slot_batched) {
            // make sure we're in the right embedding mode
            llama_set_embeddings(ctx, slot_batched->is_non_causal());
            // apply lora, only need to do it once per batch
            common_set_adapter_lora(ctx, slot_batched->lora);
        }

        const bool do_encode = (params_base.embedding || params_base.reranking);

        // pad the batch so that batch.n_tokens >= n_slots
        // TODO: temporary workaround for https://github.com/ggml-org/llama.cpp/issues/13689
        if (do_encode) {
            const int n_slots = slots.size();

            if (batch.n_tokens < n_slots) {
                std::set<llama_seq_id> seq_ids;
                for (int j = 0; j < batch.n_tokens; ++j) {
                    seq_ids.insert(batch.seq_id[j][0]);
                }

                // find unused sequence id
                llama_seq_id seq_id = -1;
                for (int i = 0; i < n_slots; ++i) {
                    if (seq_ids.find(i) == seq_ids.end()) {
                        seq_id = i;
                    }
                }

                const int n_add = n_slots - batch.n_tokens;

                SRV_WRN("adding %d dummy tokens to the batch, seq_id = %d\n", n_add, seq_id);

                for (int j = 0; j < n_add; ++j) {
                    common_batch_add(batch, 0, j, { seq_id }, false);
                }
            }
        }

        int32_t i_next = 0;

        // process the created batch of tokens
        for (int32_t i = 0; i < batch.n_tokens; i = i_next) {
            const int32_t n_tokens = std::min(n_batch, batch.n_tokens - i);

            llama_batch batch_view = {
                n_tokens,
                batch.token    + i,
                nullptr,
                batch.pos      + i,
                batch.n_seq_id + i,
                batch.seq_id   + i,
                batch.logits   + i,
            };

            const int ret = llama_decode(ctx, batch_view);

            metrics.on_decoded(slots);

            if (ret != 0) {
                {
                    std::string err;

                    if (n_batch == 1 && ret == 1) {
                        err = "Context size has been exceeded.";
                    }

                    if (ret == -1) {
                        err = "Invalid input batch.";
                    }

                    if (ret < -1) {
                        err = "Compute error.";
                    }

                    if (!err.empty()) {
                        SRV_ERR("%s, i = %d, n_batch = %d, ret = %d\n", err.c_str(), i, n_batch, ret);
                        for (auto & slot : slots) {
                            slot.release();
                            send_error(slot, err);
                        }
                        break;
                    }
                }

                // retry with half the batch size to try to find a free slot in the KV cache
                n_batch /= 2;

                SRV_WRN("failed to find free space in the KV cache, retrying with smaller batch size, i = %d, n_batch = %d, ret = %d\n", i, n_batch, ret);

                continue; // continue loop of n_batch
            }

            // move the head of the batch forward with the number of tokens we just processed
            i_next = i + n_tokens;

            // on successful decode, restore the original batch size
            n_batch = llama_n_batch(ctx);

            for (auto & slot : slots) {
                if (slot.i_batch < (int) i || slot.i_batch >= (int) (i + n_tokens)) {
                    continue; // continue loop of slots
                }

                if (slot.state == SLOT_STATE_DONE_PROMPT) {
                    if (slot.task_type == SERVER_TASK_TYPE_EMBEDDING) {
                        // prompt evaluated for embedding
                        send_embedding(slot, batch_view);
                        slot.release();
                        slot.i_batch = -1;
                        continue; // continue loop of slots
                    }

                    if (slot.task_type == SERVER_TASK_TYPE_RERANK) {
                        send_rerank(slot, batch_view);
                        slot.release();
                        slot.i_batch = -1;
                        continue; // continue loop of slots
                    }

                    // prompt evaluated for next-token prediction
                    slot.state = SLOT_STATE_GENERATING;
                } else if (slot.state != SLOT_STATE_GENERATING) {
                    continue; // continue loop of slots
                }

                const int tok_idx = slot.i_batch - i;

                llama_token id;

                // Use beam search if enabled
                if (slot.params.beam_width > 1) {
                    id = _perform_beam_search_step(slot, tok_idx, accept_special_token);
                } else {
                    // Original token sampling logic
                    if (!slot.smpl) {
                         SLT_ERR(slot, "Sampler (slot.smpl) is null!%s", "");
                         id = llama_vocab_eos(this->vocab); // Fallback
                    } else {
                        // Sample using the original sampler
                        id = common_sampler_sample(slot.smpl, ctx, tok_idx);
                    }
                }

                slot.i_batch = -1;

                // Accept the chosen token (either from beam search or original sampling)
                // into the ORIGINAL sampler state
                if (!slot.smpl) {
                    SLT_ERR(slot, "Original sampler (slot.smpl) is null before accept!%s", "");
                } else {
                    common_sampler_accept(slot.smpl, id, true);
                }

                slot.n_decoded += 1;

                const int64_t t_current = ggml_time_us();

                if (slot.n_decoded == 1) {
                    slot.t_start_generation = t_current;
                    slot.t_prompt_processing = (slot.t_start_generation - slot.t_start_process_prompt) / 1e3;
                    metrics.on_prompt_eval(slot);
                }

                slot.t_token_generation = (t_current - slot.t_start_generation) / 1e3;

                completion_token_output result;
                result.tok          = id;
                result.text_to_send = common_token_to_piece(ctx, result.tok, accept_special_token(slot, result.tok));
                result.prob         = 1.0f; // TODO: set it here instead of doing inside populate_token_probs

                if (slot.params.sampling.n_probs > 0) {
                    populate_token_probs(slot, result, slot.params.post_sampling_probs, params_base.special, tok_idx);
                }

                if (!process_token(result, slot)) {
                    // release slot because of stop condition
                    slot.release();
                    slot.print_timings();
                    send_final_response(slot);
                    metrics.on_prediction(slot);
                    continue;
                }
            }

            // do speculative decoding
            for (auto & slot : slots) {
                if (!slot.is_processing() || !slot.can_speculate()) {
                    continue;
                }

                if (slot.state != SLOT_STATE_GENERATING) {
                    continue;
                }

                if (mctx) {
                    // we should never reach this, as speculative is automatically disabled if mmproj is loaded
                    GGML_ABORT("not supported by multimodal");
                }

                // determine the max draft that fits the current slot state
                int n_draft_max = slot.params.speculative.n_max;

                // note: n_past is not yet increased for the `id` token sampled above
                //       also, need to leave space for 1 extra token to allow context shifts
                n_draft_max = std::min(n_draft_max, slot.n_ctx - slot.n_past - 2);

                if (slot.n_remaining > 0) {
                    n_draft_max = std::min(n_draft_max, slot.n_remaining - 1);
                }

                SLT_DBG(slot, "max possible draft: %d\n", n_draft_max);

                if (n_draft_max < slot.params.speculative.n_min) {
                    SLT_DBG(slot, "the max possible draft is too small: %d < %d - skipping speculative decoding\n", n_draft_max, slot.params.speculative.n_min);

                    continue;
                }

                llama_token id = slot.sampled;

                struct common_speculative_params params_spec;
                params_spec.n_draft   = n_draft_max;
                params_spec.n_reuse   = llama_n_ctx(slot.ctx_dft) - slot.params.speculative.n_max;
                params_spec.p_min     = slot.params.speculative.p_min;

                const llama_tokens & cached_text_tokens = slot.cache_tokens.get_text_tokens();
                llama_tokens draft = common_speculative_gen_draft(slot.spec, params_spec, cached_text_tokens, id);

                // keep track of total number of tokens generated in the draft
                slot.n_draft_total += draft.size();

                // ignore small drafts
                if (slot.params.speculative.n_min > (int) draft.size()) {
                    SLT_DBG(slot, "ignoring small draft: %d < %d\n", (int) draft.size(), slot.params.speculative.n_min);

                    continue;
                }

                // construct the speculation batch
                common_batch_clear(slot.batch_spec);
                common_batch_add  (slot.batch_spec, id, slot.n_past, { slot.id }, true);

                for (size_t i = 0; i < draft.size(); ++i) {
                    common_batch_add(slot.batch_spec, draft[i], slot.n_past + 1 + i, { slot.id }, true);
                }

                SLT_DBG(slot, "decoding speculative batch, size = %d\n", slot.batch_spec.n_tokens);

                llama_decode(ctx, slot.batch_spec);

                // the accepted tokens from the speculation
                const auto ids = common_sampler_sample_and_accept_n(slot.smpl, ctx, draft);

                slot.n_past    += ids.size();
                slot.n_decoded += ids.size();

                // update how many tokens out of draft was accepted
                slot.n_draft_accepted += ids.size() - 1;

                slot.cache_tokens.push_back(id);
                slot.cache_tokens.insert({ids.begin(), ids.end() - 1});

                llama_kv_self_seq_rm(ctx, slot.id, slot.n_past, -1);

                for (size_t i = 0; i < ids.size(); ++i) {
                    completion_token_output result;

                    result.tok          = ids[i];
                    result.text_to_send = common_token_to_piece(ctx, result.tok, accept_special_token(slot, result.tok));
                    result.prob         = 1.0f; // set later

                    // TODO: set result.probs

                    if (!process_token(result, slot)) {
                        // release slot because of stop condition
                        slot.release();
                        slot.print_timings();
                        send_final_response(slot);
                        metrics.on_prediction(slot);
                        break;
                    }
                }

                SLT_DBG(slot, "accepted %d/%d draft tokens, new n_past = %d\n", (int) ids.size() - 1, (int) draft.size(), slot.n_past);
            }
        }

        SRV_DBG("%s", "run slots completed\n");
    }

    json model_meta() const {
        return json {
            {"vocab_type",  llama_vocab_type       (vocab)},
            {"n_vocab",     llama_vocab_n_tokens   (vocab)},
            {"n_ctx_train", llama_model_n_ctx_train(model)},
            {"n_embd",      llama_model_n_embd     (model)},
            {"n_params",    llama_model_n_params   (model)},
            {"size",        llama_model_size       (model)},
        };
    }
};

static void log_server_request(const httplib::Request & req, const httplib::Response & res) {
    // skip GH copilot requests when using default port
    if (req.path == "/v1/health" || req.path == "/v1/completions") {
        return;
    }

    // reminder: this function is not covered by httplib's exception handler; if someone does more complicated stuff, think about wrapping it in try-catch

    SRV_INF("request: %s %s %s %d\n", req.method.c_str(), req.path.c_str(), req.remote_addr.c_str(), res.status);

    SRV_DBG("request:  %s\n", req.body.c_str());
    SRV_DBG("response: %s\n", res.body.c_str());
}

std::function<void(int)> shutdown_handler;
std::atomic_flag is_terminating = ATOMIC_FLAG_INIT;

inline void signal_handler(int signal) {
    if (is_terminating.test_and_set()) {
        // in case it hangs, we can force terminate the server by hitting Ctrl+C twice
        // this is for better developer experience, we can remove when the server is stable enough
        fprintf(stderr, "Received second interrupt, terminating immediately.\n");
        exit(1);
    }

    shutdown_handler(signal);
}

int main(int argc, char ** argv) {
    // own arguments required by this example
    common_params params;

    if (!common_params_parse(argc, argv, params, LLAMA_EXAMPLE_SERVER)) {
        return 1;
    }

    common_init();

    // struct that contains llama context and inference
    server_context ctx_server;

    llama_backend_init();
    llama_numa_init(params.numa);

    LOG_INF("system info: n_threads = %d, n_threads_batch = %d, total_threads = %d\n", params.cpuparams.n_threads, params.cpuparams_batch.n_threads, std::thread::hardware_concurrency());
    LOG_INF("\n");
    LOG_INF("%s\n", common_params_get_system_info(params).c_str());
    LOG_INF("\n");

    std::unique_ptr<httplib::Server> svr;
#ifdef CPPHTTPLIB_OPENSSL_SUPPORT
    if (params.ssl_file_key != "" && params.ssl_file_cert != "") {
        LOG_INF("Running with SSL: key = %s, cert = %s\n", params.ssl_file_key.c_str(), params.ssl_file_cert.c_str());
        svr.reset(
            new httplib::SSLServer(params.ssl_file_cert.c_str(), params.ssl_file_key.c_str())
        );
    } else {
        LOG_INF("Running without SSL\n");
        svr.reset(new httplib::Server());
    }
#else
    if (params.ssl_file_key != "" && params.ssl_file_cert != "") {
        LOG_ERR("Server is built without SSL support\n");
        return 1;
    }
    svr.reset(new httplib::Server());
#endif

    std::atomic<server_state> state{SERVER_STATE_LOADING_MODEL};

    svr->set_default_headers({{"Server", "llama.cpp"}});
    svr->set_logger(log_server_request);

    auto res_error = [&res_error](httplib::Response & res, const json & error_data) {
        json final_response {{"error", error_data}};
        res.set_content(safe_json_to_str(final_response), MIMETYPE_JSON);
        res.status = json_value(error_data, "code", 500);
    };

    auto res_ok = [](httplib::Response & res, const json & data) {
        res.set_content(safe_json_to_str(data), MIMETYPE_JSON);
        res.status = 200;
    };

    svr->set_exception_handler([&res_error](const httplib::Request &, httplib::Response & res, const std::exception_ptr & ep) {
        std::string message;
        try {
            std::rethrow_exception(ep);
        } catch (const std::exception & e) {
            message = e.what();
        } catch (...) {
            message = "Unknown Exception";
        }

        try {
            json formatted_error = format_error_response(message, ERROR_TYPE_SERVER);
            LOG_WRN("got exception: %s\n", formatted_error.dump().c_str());
            res_error(res, formatted_error);
        } catch (const std::exception & e) {
            LOG_ERR("got another exception: %s | while hanlding exception: %s\n", e.what(), message.c_str());
        }
    });

    svr->set_error_handler([&res_error](const httplib::Request &, httplib::Response & res) {
        if (res.status == 404) {
            res_error(res, format_error_response("File Not Found", ERROR_TYPE_NOT_FOUND));
        }
        // for other error codes, we skip processing here because it's already done by res_error()
    });

    // set timeouts and change hostname and port
    svr->set_read_timeout (params.timeout_read);
    svr->set_write_timeout(params.timeout_write);

    std::unordered_map<std::string, std::string> log_data;

    log_data["hostname"] = params.hostname;
    log_data["port"]     = std::to_string(params.port);

    if (params.api_keys.size() == 1) {
        auto key = params.api_keys[0];
        log_data["api_key"] = "api_key: ****" + key.substr(std::max((int)(key.length() - 4), 0));
    } else if (params.api_keys.size() > 1) {
        log_data["api_key"] = "api_key: " + std::to_string(params.api_keys.size()) + " keys loaded";
    }

    // Necessary similarity of prompt for slot selection
    ctx_server.slot_prompt_similarity = params.slot_prompt_similarity;

    //
    // Middlewares
    //

    auto middleware_validate_api_key = [&params, &res_error](const httplib::Request & req, httplib::Response & res) {
        static const std::unordered_set<std::string> public_endpoints = {
            "/health",
            "/models",
            "/v1/models",
            "/api/tags"
        };

        // If API key is not set, skip validation
        if (params.api_keys.empty()) {
            return true;
        }

        // If path is public or is static file, skip validation
        if (public_endpoints.find(req.path) != public_endpoints.end() || req.path == "/") {
            return true;
        }

        // Check for API key in the header
        auto auth_header = req.get_header_value("Authorization");

        std::string prefix = "Bearer ";
        if (auth_header.substr(0, prefix.size()) == prefix) {
            std::string received_api_key = auth_header.substr(prefix.size());
            if (std::find(params.api_keys.begin(), params.api_keys.end(), received_api_key) != params.api_keys.end()) {
                return true; // API key is valid
            }
        }

        // API key is invalid or not provided
        res_error(res, format_error_response("Invalid API Key", ERROR_TYPE_AUTHENTICATION));

        LOG_WRN("Unauthorized: Invalid API Key\n");

        return false;
    };

    auto middleware_server_state = [&res_error, &state](const httplib::Request & req, httplib::Response & res) {
        server_state current_state = state.load();
        if (current_state == SERVER_STATE_LOADING_MODEL) {
            auto tmp = string_split<std::string>(req.path, '.');
            if (req.path == "/" || tmp.back() == "html") {
                res.set_content(reinterpret_cast<const char*>(loading_html), loading_html_len, "text/html; charset=utf-8");
                res.status = 503;
            } else if (req.path == "/models" || req.path == "/v1/models" || req.path == "/api/tags") {
                // allow the models endpoint to be accessed during loading
                return true;
            } else {
                res_error(res, format_error_response("Loading model", ERROR_TYPE_UNAVAILABLE));
            }
            return false;
        }
        return true;
    };

    // register server middlewares
    svr->set_pre_routing_handler([&middleware_validate_api_key, &middleware_server_state](const httplib::Request & req, httplib::Response & res) {
        res.set_header("Access-Control-Allow-Origin", req.get_header_value("Origin"));
        // If this is OPTIONS request, skip validation because browsers don't include Authorization header
        if (req.method == "OPTIONS") {
            res.set_header("Access-Control-Allow-Credentials", "true");
            res.set_header("Access-Control-Allow-Methods",     "GET, POST");
            res.set_header("Access-Control-Allow-Headers",     "*");
            res.set_content("", "text/html"); // blank response, no data
            return httplib::Server::HandlerResponse::Handled; // skip further processing
        }
        if (!middleware_server_state(req, res)) {
            return httplib::Server::HandlerResponse::Handled;
        }
        if (!middleware_validate_api_key(req, res)) {
            return httplib::Server::HandlerResponse::Handled;
        }
        return httplib::Server::HandlerResponse::Unhandled;
    });

    //
    // Route handlers (or controllers)
    //

    const auto handle_health = [&](const httplib::Request &, httplib::Response & res) {
        // error and loading states are handled by middleware
        json health = {{"status", "ok"}};
        res_ok(res, health);
    };

    const auto handle_slots = [&ctx_server, &res_error, &res_ok, &params](const httplib::Request & req, httplib::Response & res) {
        if (!params.endpoint_slots) {
            res_error(res, format_error_response("This server does not support slots endpoint. Start it with `--slots`", ERROR_TYPE_NOT_SUPPORTED));
            return;
        }

        // request slots data using task queue
        int task_id = ctx_server.queue_tasks.get_new_id();
        {
            server_task task(SERVER_TASK_TYPE_METRICS);
            task.id = task_id;
            ctx_server.queue_results.add_waiting_task_id(task_id);
            ctx_server.queue_tasks.post(std::move(task), true); // high-priority task
        }

        // get the result
        server_task_result_ptr result = ctx_server.queue_results.recv(task_id);
        ctx_server.queue_results.remove_waiting_task_id(task_id);

        if (result->is_error()) {
            res_error(res, result->to_json());
            return;
        }

        // TODO: get rid of this dynamic_cast
        auto res_metrics = dynamic_cast<server_task_result_metrics*>(result.get());
        GGML_ASSERT(res_metrics != nullptr);

        // optionally return "fail_on_no_slot" error
        if (req.has_param("fail_on_no_slot")) {
            if (res_metrics->n_idle_slots == 0) {
                res_error(res, format_error_response("no slot available", ERROR_TYPE_UNAVAILABLE));
                return;
            }
        }

        res_ok(res, res_metrics->slots_data);
    };

    const auto handle_metrics = [&ctx_server, &res_error, &params](const httplib::Request &, httplib::Response & res) {
        if (!params.endpoint_metrics) {
            res_error(res, format_error_response("This server does not support metrics endpoint. Start it with `--metrics`", ERROR_TYPE_NOT_SUPPORTED));
            return;
        }

        // request slots data using task queue
        int task_id = ctx_server.queue_tasks.get_new_id();
        {
            server_task task(SERVER_TASK_TYPE_METRICS);
            task.id = task_id;
            ctx_server.queue_results.add_waiting_task_id(task_id);
            ctx_server.queue_tasks.post(std::move(task), true); // high-priority task
        }

        // get the result
        server_task_result_ptr result = ctx_server.queue_results.recv(task_id);
        ctx_server.queue_results.remove_waiting_task_id(task_id);

        if (result->is_error()) {
            res_error(res, result->to_json());
            return;
        }

        // TODO: get rid of this dynamic_cast
        auto res_metrics = dynamic_cast<server_task_result_metrics*>(result.get());
        GGML_ASSERT(res_metrics != nullptr);

        // metrics definition: https://prometheus.io/docs/practices/naming/#metric-names
        json all_metrics_def = json {
            {"counter", {{
                    {"name",  "prompt_tokens_total"},
                    {"help",  "Number of prompt tokens processed."},
                    {"value",  (uint64_t) res_metrics->n_prompt_tokens_processed_total}
            }, {
                    {"name",  "prompt_seconds_total"},
                    {"help",  "Prompt process time"},
                    {"value",  (uint64_t) res_metrics->t_prompt_processing_total / 1.e3}
            }, {
                    {"name",  "tokens_predicted_total"},
                    {"help",  "Number of generation tokens processed."},
                    {"value",  (uint64_t) res_metrics->n_tokens_predicted_total}
            }, {
                    {"name",  "tokens_predicted_seconds_total"},
                    {"help",  "Predict process time"},
                    {"value",  (uint64_t) res_metrics->t_tokens_generation_total / 1.e3}
            }, {
                    {"name",  "n_decode_total"},
                    {"help",  "Total number of llama_decode() calls"},
                    {"value",  res_metrics->n_decode_total}
            }, {
                    {"name",  "n_busy_slots_per_decode"},
                    {"help",  "Average number of busy slots per llama_decode() call"},
                    {"value",  (float) res_metrics->n_busy_slots_total / std::max((float) res_metrics->n_decode_total, 1.f)}
            }}},
            {"gauge", {{
                    {"name",  "prompt_tokens_seconds"},
                    {"help",  "Average prompt throughput in tokens/s."},
                    {"value",  res_metrics->n_prompt_tokens_processed ? 1.e3 / res_metrics->t_prompt_processing * res_metrics->n_prompt_tokens_processed : 0.}
            },{
                    {"name",  "predicted_tokens_seconds"},
                    {"help",  "Average generation throughput in tokens/s."},
                    {"value",  res_metrics->n_tokens_predicted ? 1.e3 / res_metrics->t_tokens_generation * res_metrics->n_tokens_predicted : 0.}
            },{
                    {"name",  "requests_processing"},
                    {"help",  "Number of requests processing."},
                    {"value",  (uint64_t) res_metrics->n_processing_slots}
            },{
                    {"name",  "requests_deferred"},
                    {"help",  "Number of requests deferred."},
                    {"value",  (uint64_t) res_metrics->n_tasks_deferred}
            }}}
        };

        std::stringstream prometheus;

        for (const auto & el : all_metrics_def.items()) {
            const auto & type        = el.key();
            const auto & metrics_def = el.value();

            for (const auto & metric_def : metrics_def) {
                const std::string name = metric_def.at("name");
                const std::string help = metric_def.at("help");

                auto value = json_value(metric_def, "value", 0.);
                prometheus << "# HELP llamacpp:" << name << " " << help  << "\n"
                            << "# TYPE llamacpp:" << name << " " << type  << "\n"
                            << "llamacpp:"        << name << " " << value << "\n";
            }
        }

        res.set_header("Process-Start-Time-Unix", std::to_string(res_metrics->t_start));

        res.set_content(prometheus.str(), "text/plain; version=0.0.4");
        res.status = 200; // HTTP OK
    };

    const auto handle_slots_save = [&ctx_server, &res_error, &res_ok, &params](const httplib::Request & req, httplib::Response & res, int id_slot) {
        json request_data = json::parse(req.body);
        std::string filename = request_data.at("filename");
        if (!fs_validate_filename(filename)) {
            res_error(res, format_error_response("Invalid filename", ERROR_TYPE_INVALID_REQUEST));
            return;
        }
        std::string filepath = params.slot_save_path + filename;

        int task_id = ctx_server.queue_tasks.get_new_id();
        {
            server_task task(SERVER_TASK_TYPE_SLOT_SAVE);
            task.id = task_id;
            task.slot_action.slot_id  = id_slot;
            task.slot_action.filename = filename;
            task.slot_action.filepath = filepath;

            ctx_server.queue_results.add_waiting_task_id(task_id);
            ctx_server.queue_tasks.post(std::move(task));
        }

        server_task_result_ptr result = ctx_server.queue_results.recv(task_id);
        ctx_server.queue_results.remove_waiting_task_id(task_id);

        if (result->is_error()) {
            res_error(res, result->to_json());
            return;
        }

        res_ok(res, result->to_json());
    };

    const auto handle_slots_restore = [&ctx_server, &res_error, &res_ok, &params](const httplib::Request & req, httplib::Response & res, int id_slot) {
        json request_data = json::parse(req.body);
        std::string filename = request_data.at("filename");
        if (!fs_validate_filename(filename)) {
            res_error(res, format_error_response("Invalid filename", ERROR_TYPE_INVALID_REQUEST));
            return;
        }
        std::string filepath = params.slot_save_path + filename;

        int task_id = ctx_server.queue_tasks.get_new_id();
        {
            server_task task(SERVER_TASK_TYPE_SLOT_RESTORE);
            task.id = task_id;
            task.slot_action.slot_id  = id_slot;
            task.slot_action.filename = filename;
            task.slot_action.filepath = filepath;

            ctx_server.queue_results.add_waiting_task_id(task_id);
            ctx_server.queue_tasks.post(std::move(task));
        }

        server_task_result_ptr result = ctx_server.queue_results.recv(task_id);
        ctx_server.queue_results.remove_waiting_task_id(task_id);

        if (result->is_error()) {
            res_error(res, result->to_json());
            return;
        }

        GGML_ASSERT(dynamic_cast<server_task_result_slot_save_load*>(result.get()) != nullptr);
        res_ok(res, result->to_json());
    };

    const auto handle_slots_erase = [&ctx_server, &res_error, &res_ok](const httplib::Request & /* req */, httplib::Response & res, int id_slot) {
        int task_id = ctx_server.queue_tasks.get_new_id();
        {
            server_task task(SERVER_TASK_TYPE_SLOT_ERASE);
            task.id = task_id;
            task.slot_action.slot_id = id_slot;

            ctx_server.queue_results.add_waiting_task_id(task_id);
            ctx_server.queue_tasks.post(std::move(task));
        }

        server_task_result_ptr result = ctx_server.queue_results.recv(task_id);
        ctx_server.queue_results.remove_waiting_task_id(task_id);

        if (result->is_error()) {
            res_error(res, result->to_json());
            return;
        }

        GGML_ASSERT(dynamic_cast<server_task_result_slot_erase*>(result.get()) != nullptr);
        res_ok(res, result->to_json());
    };

    const auto handle_slots_action = [&params, &res_error, &handle_slots_save, &handle_slots_restore, &handle_slots_erase](const httplib::Request & req, httplib::Response & res) {
        if (params.slot_save_path.empty()) {
            res_error(res, format_error_response("This server does not support slots action. Start it with `--slot-save-path`", ERROR_TYPE_NOT_SUPPORTED));
            return;
        }

        std::string id_slot_str = req.path_params.at("id_slot");
        int id_slot;

        try {
            id_slot = std::stoi(id_slot_str);
        } catch (const std::exception &) {
            res_error(res, format_error_response("Invalid slot ID", ERROR_TYPE_INVALID_REQUEST));
            return;
        }

        std::string action = req.get_param_value("action");

        if (action == "save") {
            handle_slots_save(req, res, id_slot);
        } else if (action == "restore") {
            handle_slots_restore(req, res, id_slot);
        } else if (action == "erase") {
            handle_slots_erase(req, res, id_slot);
        } else {
            res_error(res, format_error_response("Invalid action", ERROR_TYPE_INVALID_REQUEST));
        }
    };

    const auto handle_props = [&ctx_server, &res_ok](const httplib::Request &, httplib::Response & res) {
        // this endpoint is publicly available, please only return what is safe to be exposed
        json data = {
            { "default_generation_settings", ctx_server.default_generation_settings_for_props },
            { "total_slots",                 ctx_server.params_base.n_parallel },
            { "model_path",                  ctx_server.params_base.model.path },
            { "modalities",                  json{
                {"vision", ctx_server.oai_parser_opt.allow_image},
                {"audio",  ctx_server.oai_parser_opt.allow_audio},
            } },
            { "chat_template",               common_chat_templates_source(ctx_server.chat_templates.get()) },
            { "bos_token",                   common_token_to_piece(ctx_server.ctx, llama_vocab_bos(ctx_server.vocab), /* special= */ true)},
            { "eos_token",                   common_token_to_piece(ctx_server.ctx, llama_vocab_eos(ctx_server.vocab), /* special= */ true)},
            { "build_info",                  build_info },
        };
        if (ctx_server.params_base.use_jinja) {
            if (auto tool_use_src = common_chat_templates_source(ctx_server.chat_templates.get(), "tool_use")) {
                data["chat_template_tool_use"] = tool_use_src;
            }
        }

        res_ok(res, data);
    };

    const auto handle_props_change = [&ctx_server, &res_error, &res_ok](const httplib::Request & req, httplib::Response & res) {
        if (!ctx_server.params_base.endpoint_props) {
            res_error(res, format_error_response("This server does not support changing global properties. Start it with `--props`", ERROR_TYPE_NOT_SUPPORTED));
            return;
        }

        json data = json::parse(req.body);

        // update any props here

        res_ok(res, {{ "success", true }});
    };

    const auto handle_api_show = [&ctx_server, &res_ok](const httplib::Request &, httplib::Response & res) {
        json data = {
            {
                "template", common_chat_templates_source(ctx_server.chat_templates.get()),
            },
            {
                "model_info", {
                    { "llama.context_length", ctx_server.slots.back().n_ctx, },
                }
            },
            {"modelfile", ""},
            {"parameters", ""},
            {"template", common_chat_templates_source(ctx_server.chat_templates.get())},
            {"details", {
                {"parent_model", ""},
                {"format", "gguf"},
                {"family", ""},
                {"families", {""}},
                {"parameter_size", ""},
                {"quantization_level", ""}
            }},
            {"model_info", ""},
            {"capabilities", {"completion"}}
        };

        res_ok(res, data);
    };

    // handle completion-like requests (completion, chat, infill)
    // we can optionally provide a custom format for partial results and final results
    const auto handle_completions_impl = [&ctx_server, &res_error, &res_ok](
            server_task_type type,
            json & data,
            const std::vector<raw_buffer> & files,
            const std::function<bool()> & is_connection_closed,
            httplib::Response & res,
            oaicompat_type oaicompat) -> void {
        GGML_ASSERT(type == SERVER_TASK_TYPE_COMPLETION || type == SERVER_TASK_TYPE_INFILL);

        if (ctx_server.params_base.embedding) {
            res_error(res, format_error_response("This server does not support completions. Start it without `--embeddings`", ERROR_TYPE_NOT_SUPPORTED));
            return;
        }

        auto completion_id = gen_chatcmplid();
        std::unordered_set<int> task_ids;
        SRV_DBG("Completions: processing request with type=%d, oaicompat=%d, beam_width=%d, stream=%d",
                type, oaicompat,
                data.contains("beam_width") ? data["beam_width"].get<int>() : 0,
                data.contains("stream") ? data["stream"].get<bool>() : false);
        
        try {
            std::vector<server_task> tasks;
            
            // Log key parameters for debugging
            if (data.contains("beam_width")) {
                LOG_DBG("Request contains beam_width=%d", data["beam_width"].get<int>());
            }
            
            if (data.contains("stream")) {
                LOG_DBG("Request contains stream=%s", data["stream"].get<bool>() ? "true" : "false");
            }

            const auto & prompt = data.at("prompt");
            // TODO: this log can become very long, put it behind a flag or think about a more compact format
            //SRV_DBG("Prompt: %s\n", prompt.is_string() ? prompt.get<std::string>().c_str() : prompt.dump(2).c_str());

            // process files
            mtmd::bitmaps bitmaps;
            const bool has_mtmd = ctx_server.mctx != nullptr;
            {
                if (!has_mtmd && !files.empty()) {
                    throw std::runtime_error("This server does not support multimodal");
                }
                for (auto & file : files) {
                    mtmd::bitmap bmp(mtmd_helper_bitmap_init_from_buf(ctx_server.mctx, file.data(), file.size()));
                    if (!bmp.ptr) {
                        throw std::runtime_error("Failed to load image or audio file");
                    }
                    // calculate bitmap hash (for KV caching)
                    std::string hash = fnv_hash(bmp.data(), bmp.n_bytes());
                    bmp.set_id(hash.c_str());
                    bitmaps.entries.push_back(std::move(bmp));
                }
            }

            // process prompt
            std::vector<server_tokens> inputs;
            if (oaicompat && !prompt.is_string()) {
                throw std::runtime_error("prompt must be a string");
            }

            if (oaicompat && has_mtmd) {
                // multimodal
                std::string prompt_str = prompt.get<std::string>();
                mtmd_input_text inp_txt = {
                    prompt_str.c_str(),
                    /* add_special */   true,
                    /* parse_special */ true,
                };
                mtmd::input_chunks chunks(mtmd_input_chunks_init());
                auto bitmaps_c_ptr = bitmaps.c_ptr();
                int32_t tokenized = mtmd_tokenize(ctx_server.mctx,
                                                    chunks.ptr.get(),
                                                    &inp_txt,
                                                    bitmaps_c_ptr.data(),
                                                    bitmaps_c_ptr.size());
                if (tokenized != 0) {
                    throw std::runtime_error("Failed to tokenize prompt");
                }

                server_tokens tmp(chunks, true);
                inputs.push_back(std::move(tmp));
            } else {
                // non-multimodal version
                auto tokenized_prompts = tokenize_input_prompts(ctx_server.vocab, prompt, true, true);
                for (auto & p : tokenized_prompts) {
                    auto tmp = server_tokens(p, ctx_server.mctx != nullptr);
                    inputs.push_back(std::move(tmp));
                }
            }

            tasks.reserve(inputs.size());
            for (size_t i = 0; i < inputs.size(); i++) {
                server_task task = server_task(type);

                task.id    = ctx_server.queue_tasks.get_new_id();
                task.index = i;

                task.prompt_tokens    = std::move(inputs[i]);
                task.params           = server_task::params_from_json_cmpl(
                        ctx_server.ctx,
                        ctx_server.params_base,
                        data);
                task.id_selected_slot = json_value(data, "id_slot", -1);

                // OAI-compat
                task.params.oaicompat                 = oaicompat;
                task.params.oaicompat_cmpl_id         = completion_id;
                // oaicompat_model is already populated by params_from_json_cmpl

                tasks.push_back(std::move(task));
            }

            task_ids = server_task::get_list_id(tasks);
            ctx_server.queue_results.add_waiting_tasks(tasks);
            ctx_server.queue_tasks.post(std::move(tasks));
        } catch (const std::exception & e) {
            res_error(res, format_error_response(e.what(), ERROR_TYPE_INVALID_REQUEST));
            return;
        }

        bool stream = json_value(data, "stream", false);

        if (!stream) {
            ctx_server.receive_multi_results(task_ids, [&](std::vector<server_task_result_ptr> & results) {
                if (results.size() == 1) {
                    // single result
                    res_ok(res, results[0]->to_json());
                } else {
                    // multiple results (multitask)
                    json arr = json::array();
                    for (auto & res : results) {
                        arr.push_back(res->to_json());
                    }
                    res_ok(res, arr);
                }
            }, [&](const json & error_data) {
                res_error(res, error_data);
            }, is_connection_closed);

            ctx_server.queue_results.remove_waiting_task_ids(task_ids);
        } else {
            const auto chunked_content_provider = [task_ids, &ctx_server, oaicompat](size_t, httplib::DataSink & sink) {
                ctx_server.receive_cmpl_results_stream(task_ids, [&](server_task_result_ptr & result) -> bool {
                    json res_json = result->to_json();
                    if (res_json.is_array()) {
                        for (const auto & res : res_json) {
                            if (!server_sent_event(sink, "data", res)) {
                                // sending failed (HTTP connection closed), cancel the generation
                                return false;
                            }
                        }
                        return true;
                    } else {
                        return server_sent_event(sink, "data", res_json);
                    }
                }, [&](const json & error_data) {
                    server_sent_event(sink, "error", error_data);
                }, [&sink]() {
                    // note: do not use req.is_connection_closed here because req is already destroyed
                    return !sink.is_writable();
                });
                if (oaicompat != OAICOMPAT_TYPE_NONE) {
                    static const std::string ev_done = "data: [DONE]\n\n";
                    sink.write(ev_done.data(), ev_done.size());
                }
                sink.done();
                return false;
            };

            auto on_complete = [task_ids, &ctx_server] (bool) {
                ctx_server.queue_results.remove_waiting_task_ids(task_ids);
            };

            res.set_chunked_content_provider("text/event-stream", chunked_content_provider, on_complete);
        }
    };

    const auto handle_completions = [&handle_completions_impl](const httplib::Request & req, httplib::Response & res) {
        json data = json::parse(req.body);
        std::vector<raw_buffer> files; // dummy
        handle_completions_impl(
            SERVER_TASK_TYPE_COMPLETION,
            data,
            files,
            req.is_connection_closed,
            res,
            OAICOMPAT_TYPE_NONE);
    };

    const auto handle_completions_oai = [&handle_completions_impl](const httplib::Request & req, httplib::Response & res) {
        json data = oaicompat_completion_params_parse(json::parse(req.body));
        std::vector<raw_buffer> files; // dummy
        handle_completions_impl(
            SERVER_TASK_TYPE_COMPLETION,
            data,
            files,
            req.is_connection_closed,
            res,
            OAICOMPAT_TYPE_COMPLETION);
    };

    const auto handle_infill = [&ctx_server, &res_error, &handle_completions_impl](const httplib::Request & req, httplib::Response & res) {
        // check model compatibility
        std::string err;
        if (llama_vocab_fim_pre(ctx_server.vocab) == LLAMA_TOKEN_NULL) {
            err += "prefix token is missing. ";
        }
        if (llama_vocab_fim_suf(ctx_server.vocab) == LLAMA_TOKEN_NULL) {
            err += "suffix token is missing. ";
        }
        if (llama_vocab_fim_mid(ctx_server.vocab) == LLAMA_TOKEN_NULL) {
            err += "middle token is missing. ";
        }
        if (!err.empty()) {
            res_error(res, format_error_response(string_format("Infill is not supported by this model: %s", err.c_str()), ERROR_TYPE_NOT_SUPPORTED));
            return;
        }

        json data = json::parse(req.body);

        // validate input
        if (data.contains("prompt") && !data.at("prompt").is_string()) {
            // prompt is optional
            res_error(res, format_error_response("\"prompt\" must be a string", ERROR_TYPE_INVALID_REQUEST));
        }

        if (!data.contains("input_prefix")) {
            res_error(res, format_error_response("\"input_prefix\" is required", ERROR_TYPE_INVALID_REQUEST));
        }

        if (!data.contains("input_suffix")) {
            res_error(res, format_error_response("\"input_suffix\" is required", ERROR_TYPE_INVALID_REQUEST));
        }

        if (data.contains("input_extra") && !data.at("input_extra").is_array()) {
            // input_extra is optional
            res_error(res, format_error_response("\"input_extra\" must be an array of {\"filename\": string, \"text\": string}", ERROR_TYPE_INVALID_REQUEST));
            return;
        }

        json input_extra = json_value(data, "input_extra", json::array());
        for (const auto & chunk : input_extra) {
            // { "text": string, "filename": string }
            if (!chunk.contains("text") || !chunk.at("text").is_string()) {
                res_error(res, format_error_response("extra_context chunk must contain a \"text\" field with a string value", ERROR_TYPE_INVALID_REQUEST));
                return;
            }
            // filename is optional
            if (chunk.contains("filename") && !chunk.at("filename").is_string()) {
                res_error(res, format_error_response("extra_context chunk's \"filename\" field must be a string", ERROR_TYPE_INVALID_REQUEST));
                return;
            }
        }
        data["input_extra"] = input_extra; // default to empty array if it's not exist

        std::string prompt = json_value(data, "prompt", std::string());
        std::vector<llama_tokens> tokenized_prompts = tokenize_input_prompts(ctx_server.vocab, prompt, false, true);
        SRV_DBG("creating infill tasks, n_prompts = %d\n", (int) tokenized_prompts.size());
        data["prompt"] = format_infill(
            ctx_server.vocab,
            data.at("input_prefix"),
            data.at("input_suffix"),
            data.at("input_extra"),
            ctx_server.params_base.n_batch,
            ctx_server.params_base.n_predict,
            ctx_server.slots[0].n_ctx, // TODO: there should be a better way
            ctx_server.params_base.spm_infill,
            tokenized_prompts[0]
        );

        std::vector<raw_buffer> files; // dummy
        handle_completions_impl(
            SERVER_TASK_TYPE_INFILL,
            data,
            files,
            req.is_connection_closed,
            res,
            OAICOMPAT_TYPE_NONE); // infill is not OAI compatible
    };

    const auto handle_chat_completions = [&ctx_server, &res_error, &handle_completions_impl](const httplib::Request & req, httplib::Response & res) {
        LOG_DBG("request: %s\n", req.body.c_str());
        if (ctx_server.params_base.embedding) {
            res_error(res, format_error_response("This server does not support completions. Start it without `--embeddings`", ERROR_TYPE_NOT_SUPPORTED));
            return;
        }

        auto body = json::parse(req.body);
<<<<<<< HEAD
        // Removed reasoning_format from this log as it's an enum and cannot be printed with %s
        SRV_DBG("Chat completions: parsing request with use_jinja=%d",
                params.use_jinja);
        SRV_DBG("Chat completions: received request body: %s", req.body.substr(0, 200).c_str());
        
        json data = oaicompat_completion_params_parse(body, params.use_jinja, params.reasoning_format, ctx_server.chat_templates.get());
        
        SRV_DBG("Chat completions: processed prompt length: %d chars",
                data.contains("prompt") ? (int)data["prompt"].get<std::string>().size() : 0);
        
        return handle_completions_impl(
=======
        std::vector<raw_buffer> files;
        json data = oaicompat_chat_params_parse(
            body,
            ctx_server.oai_parser_opt,
            files);

        handle_completions_impl(
>>>>>>> 7675c555
            SERVER_TASK_TYPE_COMPLETION,
            data,
            files,
            req.is_connection_closed,
            res,
            OAICOMPAT_TYPE_CHAT);
    };

    // same with handle_chat_completions, but without inference part
    const auto handle_apply_template = [&ctx_server, &res_ok](const httplib::Request & req, httplib::Response & res) {
        auto body = json::parse(req.body);
        std::vector<raw_buffer> files; // dummy, unused
        json data = oaicompat_chat_params_parse(
            body,
            ctx_server.oai_parser_opt,
            files);
        res_ok(res, {{ "prompt", std::move(data.at("prompt")) }});
    };

    const auto handle_models = [&params, &ctx_server, &state, &res_ok](const httplib::Request &, httplib::Response & res) {
        server_state current_state = state.load();
        json model_meta = nullptr;
        if (current_state == SERVER_STATE_READY) {
            model_meta = ctx_server.model_meta();
        }

        json models = {
            {"models", {
                {
                    {"name", params.model_alias.empty() ? params.model.path : params.model_alias},
                    {"model", params.model_alias.empty() ? params.model.path : params.model_alias},
                    {"modified_at", ""},
                    {"size", ""},
                    {"digest", ""}, // dummy value, llama.cpp does not support managing model file's hash
                    {"type", "model"},
                    {"description", ""},
                    {"tags", {""}},
                    {"capabilities", {"completion"}},
                    {"parameters", ""},
                    {"details", {
                        {"parent_model", ""},
                        {"format", "gguf"},
                        {"family", ""},
                        {"families", {""}},
                        {"parameter_size", ""},
                        {"quantization_level", ""}
                    }}
                }
            }},
            {"object", "list"},
            {"data", {
                {
                    {"id",       params.model_alias.empty() ? params.model.path : params.model_alias},
                    {"object",   "model"},
                    {"created",  std::time(0)},
                    {"owned_by", "llamacpp"},
                    {"meta",     model_meta},
                },
            }}
        };

        res_ok(res, models);
    };

    const auto handle_tokenize = [&ctx_server, &res_ok](const httplib::Request & req, httplib::Response & res) {
        const json body = json::parse(req.body);

        json tokens_response = json::array();
        if (body.count("content") != 0) {
            const bool add_special = json_value(body, "add_special", false);
            const bool with_pieces = json_value(body, "with_pieces", false);

            llama_tokens tokens = tokenize_mixed(ctx_server.vocab, body.at("content"), add_special, true);

            if (with_pieces) {
                for (const auto& token : tokens) {
                    std::string piece = common_token_to_piece(ctx_server.ctx, token);
                    json piece_json;

                    // Check if the piece is valid UTF-8
                    if (is_valid_utf8(piece)) {
                        piece_json = piece;
                    } else {
                        // If not valid UTF-8, store as array of byte values
                        piece_json = json::array();
                        for (unsigned char c : piece) {
                            piece_json.push_back(static_cast<int>(c));
                        }
                    }

                    tokens_response.push_back({
                        {"id", token},
                        {"piece", piece_json}
                    });
                }
            } else {
                tokens_response = tokens;
            }
        }

        const json data = format_tokenizer_response(tokens_response);
        res_ok(res, data);
    };

    const auto handle_detokenize = [&ctx_server, &res_ok](const httplib::Request & req, httplib::Response & res) {
        const json body = json::parse(req.body);

        std::string content;
        if (body.count("tokens") != 0) {
            const llama_tokens tokens = body.at("tokens");
            content = tokens_to_str(ctx_server.ctx, tokens.cbegin(), tokens.cend());
        }

        const json data = format_detokenized_response(content);
        res_ok(res, data);
    };

    const auto handle_embeddings_impl = [&ctx_server, &res_error, &res_ok](const httplib::Request & req, httplib::Response & res, oaicompat_type oaicompat) {
        const json body = json::parse(req.body);

        if (oaicompat != OAICOMPAT_TYPE_NONE && llama_pooling_type(ctx_server.ctx) == LLAMA_POOLING_TYPE_NONE) {
            res_error(res, format_error_response("Pooling type 'none' is not OAI compatible. Please use a different pooling type", ERROR_TYPE_INVALID_REQUEST));
            return;
        }

        // for the shape of input/content, see tokenize_input_prompts()
        json prompt;
        if (body.count("input") != 0) {
            prompt = body.at("input");
        } else if (body.contains("content")) {
            oaicompat = OAICOMPAT_TYPE_NONE; // "content" field is not OAI compatible
            prompt = body.at("content");
        } else {
            res_error(res, format_error_response("\"input\" or \"content\" must be provided", ERROR_TYPE_INVALID_REQUEST));
            return;
        }

        bool use_base64 = false;
        if (body.count("encoding_format") != 0) {
            const std::string& format = body.at("encoding_format");
            if (format == "base64") {
                use_base64 = true;
            } else if (format != "float") {
                res_error(res, format_error_response("The format to return the embeddings in. Can be either float or base64", ERROR_TYPE_INVALID_REQUEST));
                return;
            }
        }

        auto tokenized_prompts = tokenize_input_prompts(ctx_server.vocab, prompt, true, true);
        for (const auto & tokens : tokenized_prompts) {
            // this check is necessary for models that do not add BOS token to the input
            if (tokens.empty()) {
                res_error(res, format_error_response("Input content cannot be empty", ERROR_TYPE_INVALID_REQUEST));
                return;
            }
        }

        // create and queue the task
        json responses = json::array();
        bool error = false;
        std::unordered_set<int> task_ids;
        {
            std::vector<server_task> tasks;
            for (size_t i = 0; i < tokenized_prompts.size(); i++) {
                server_task task = server_task(SERVER_TASK_TYPE_EMBEDDING);

                task.id            = ctx_server.queue_tasks.get_new_id();
                task.index         = i;
                task.prompt_tokens = server_tokens(tokenized_prompts[i], ctx_server.mctx != nullptr);

                // OAI-compat
                task.params.oaicompat = oaicompat;

                tasks.push_back(std::move(task));
            }

            task_ids = server_task::get_list_id(tasks);
            ctx_server.queue_results.add_waiting_tasks(tasks);
            ctx_server.queue_tasks.post(std::move(tasks));
        }

        // get the result
        ctx_server.receive_multi_results(task_ids, [&](std::vector<server_task_result_ptr> & results) {
            for (auto & res : results) {
                GGML_ASSERT(dynamic_cast<server_task_result_embd*>(res.get()) != nullptr);
                responses.push_back(res->to_json());
            }
        }, [&](const json & error_data) {
            res_error(res, error_data);
            error = true;
        }, req.is_connection_closed);

        ctx_server.queue_results.remove_waiting_task_ids(task_ids);

        if (error) {
            return;
        }

        // write JSON response
        json root = oaicompat == OAICOMPAT_TYPE_EMBEDDING
            ? format_embeddings_response_oaicompat(body, responses, use_base64)
            : json(responses);
        res_ok(res, root);
    };

    const auto handle_embeddings = [&handle_embeddings_impl](const httplib::Request & req, httplib::Response & res) {
        handle_embeddings_impl(req, res, OAICOMPAT_TYPE_NONE);
    };

    const auto handle_embeddings_oai = [&handle_embeddings_impl](const httplib::Request & req, httplib::Response & res) {
        handle_embeddings_impl(req, res, OAICOMPAT_TYPE_EMBEDDING);
    };

    const auto handle_rerank = [&ctx_server, &res_error, &res_ok](const httplib::Request & req, httplib::Response & res) {
        if (!ctx_server.params_base.reranking || ctx_server.params_base.embedding) {
            res_error(res, format_error_response("This server does not support reranking. Start it with `--reranking` and without `--embedding`", ERROR_TYPE_NOT_SUPPORTED));
            return;
        }

        const json body = json::parse(req.body);

        // TODO: implement
        //int top_n = 1;
        //if (body.count("top_n") != 1) {
        //    top_n = body.at("top_n");
        //} else {
        //    res_error(res, format_error_response("\"top_n\" must be provided", ERROR_TYPE_INVALID_REQUEST));
        //    return;
        //}

        // if true, use TEI API format, otherwise use Jina API format
        // Jina: https://jina.ai/reranker/
        // TEI: https://huggingface.github.io/text-embeddings-inference/#/Text%20Embeddings%20Inference/rerank
        bool is_tei_format = body.contains("texts");

        json query;
        if (body.count("query") == 1) {
            query = body.at("query");
            if (!query.is_string()) {
                res_error(res, format_error_response("\"query\" must be a string", ERROR_TYPE_INVALID_REQUEST));
                return;
            }
        } else {
            res_error(res, format_error_response("\"query\" must be provided", ERROR_TYPE_INVALID_REQUEST));
            return;
        }

        std::vector<std::string> documents = json_value(body, "documents",
                                             json_value(body, "texts", std::vector<std::string>()));
        if (documents.empty()) {
            res_error(res, format_error_response("\"documents\" must be a non-empty string array", ERROR_TYPE_INVALID_REQUEST));
            return;
        }

        llama_tokens tokenized_query = tokenize_input_prompts(ctx_server.vocab, query, /* add_special */ false, true)[0];

        // create and queue the task
        json responses = json::array();
        bool error = false;
        std::unordered_set<int> task_ids;
        {
            std::vector<server_task> tasks;
            auto tokenized_docs = tokenize_input_prompts(ctx_server.vocab, documents, /* add_special */ false, true);
            tasks.reserve(tokenized_docs.size());
            for (size_t i = 0; i < tokenized_docs.size(); i++) {
                auto tmp = format_rerank(ctx_server.vocab, tokenized_query, tokenized_docs[i]);
                server_task task   = server_task(SERVER_TASK_TYPE_RERANK);
                task.id            = ctx_server.queue_tasks.get_new_id();
                task.index         = i;
                task.prompt_tokens = server_tokens(tmp, ctx_server.mctx != nullptr);
                tasks.push_back(std::move(task));
            }

            task_ids = server_task::get_list_id(tasks);
            ctx_server.queue_results.add_waiting_tasks(tasks);
            ctx_server.queue_tasks.post(std::move(tasks));
        }

        ctx_server.receive_multi_results(task_ids, [&](std::vector<server_task_result_ptr> & results) {
            for (auto & res : results) {
                GGML_ASSERT(dynamic_cast<server_task_result_rerank*>(res.get()) != nullptr);
                responses.push_back(res->to_json());
            }
        }, [&](const json & error_data) {
            res_error(res, error_data);
            error = true;
        }, req.is_connection_closed);

        if (error) {
            return;
        }

        // write JSON response
        json root = format_response_rerank(
            body,
            responses,
            is_tei_format,
            documents);

        res_ok(res, root);
    };

    const auto handle_lora_adapters_list = [&](const httplib::Request &, httplib::Response & res) {
        json result = json::array();
        const auto & loras = ctx_server.params_base.lora_adapters;
        for (size_t i = 0; i < loras.size(); ++i) {
            auto & lora = loras[i];
            result.push_back({
                {"id", i},
                {"path", lora.path},
                {"scale", lora.scale},
            });
        }
        res_ok(res, result);
        res.status = 200; // HTTP OK
    };

    const auto handle_lora_adapters_apply = [&ctx_server, &res_error, &res_ok](const httplib::Request & req, httplib::Response & res) {
        const json body = json::parse(req.body);
        if (!body.is_array()) {
            res_error(res, format_error_response("Request body must be an array", ERROR_TYPE_INVALID_REQUEST));
            return;
        }

        int task_id = ctx_server.queue_tasks.get_new_id();
        {
            server_task task(SERVER_TASK_TYPE_SET_LORA);
            task.id = task_id;
            task.set_lora = parse_lora_request(ctx_server.params_base.lora_adapters, body);
            ctx_server.queue_results.add_waiting_task_id(task_id);
            ctx_server.queue_tasks.post(std::move(task));
        }

        // get the result
        server_task_result_ptr result = ctx_server.queue_results.recv(task_id);
        ctx_server.queue_results.remove_waiting_task_id(task_id);

        if (result->is_error()) {
            res_error(res, result->to_json());
            return;
        }

        GGML_ASSERT(dynamic_cast<server_task_result_apply_lora*>(result.get()) != nullptr);
        res_ok(res, result->to_json());
    };

    //
    // Router
    //

    if (!params.webui) {
        LOG_INF("Web UI is disabled\n");
    } else {
        // register static assets routes
        if (!params.public_path.empty()) {
            // Set the base directory for serving static files
            bool is_found = svr->set_mount_point("/", params.public_path);
            if (!is_found) {
                LOG_ERR("%s: static assets path not found: %s\n", __func__, params.public_path.c_str());
                return 1;
            }
        } else {
            // using embedded static index.html
            svr->Get("/", [](const httplib::Request & req, httplib::Response & res) {
                if (req.get_header_value("Accept-Encoding").find("gzip") == std::string::npos) {
                    res.set_content("Error: gzip is not supported by this browser", "text/plain");
                } else {
                    res.set_header("Content-Encoding", "gzip");
                    // COEP and COOP headers, required by pyodide (python interpreter)
                    res.set_header("Cross-Origin-Embedder-Policy", "require-corp");
                    res.set_header("Cross-Origin-Opener-Policy", "same-origin");
                    res.set_content(reinterpret_cast<const char*>(index_html_gz), index_html_gz_len, "text/html; charset=utf-8");
                }
                return false;
            });
        }
    }

    // register API routes
    svr->Get ("/health",              handle_health); // public endpoint (no API key check)
    svr->Get ("/metrics",             handle_metrics);
    svr->Get ("/props",               handle_props);
    svr->Post("/props",               handle_props_change);
    svr->Post("/api/show",            handle_api_show);
    svr->Get ("/models",              handle_models); // public endpoint (no API key check)
    svr->Get ("/v1/models",           handle_models); // public endpoint (no API key check)
    svr->Get ("/api/tags",            handle_models); // ollama specific endpoint. public endpoint (no API key check)
    svr->Post("/completion",          handle_completions); // legacy
    svr->Post("/completions",         handle_completions);
    svr->Post("/v1/completions",      handle_completions_oai);
    svr->Post("/chat/completions",    handle_chat_completions);
    svr->Post("/v1/chat/completions", handle_chat_completions);
    svr->Post("/api/chat",            handle_chat_completions); // ollama specific endpoint
    svr->Post("/infill",              handle_infill);
    svr->Post("/embedding",           handle_embeddings); // legacy
    svr->Post("/embeddings",          handle_embeddings);
    svr->Post("/v1/embeddings",       handle_embeddings_oai);
    svr->Post("/rerank",              handle_rerank);
    svr->Post("/reranking",           handle_rerank);
    svr->Post("/v1/rerank",           handle_rerank);
    svr->Post("/v1/reranking",        handle_rerank);
    svr->Post("/tokenize",            handle_tokenize);
    svr->Post("/detokenize",          handle_detokenize);
    svr->Post("/apply-template",      handle_apply_template);
    // LoRA adapters hotswap
    svr->Get ("/lora-adapters",       handle_lora_adapters_list);
    svr->Post("/lora-adapters",       handle_lora_adapters_apply);
    // Save & load slots
    svr->Get ("/slots",               handle_slots);
    svr->Post("/slots/:id_slot",      handle_slots_action);

    //
    // Start the server
    //
    if (params.n_threads_http < 1) {
        // +2 threads for monitoring endpoints
        params.n_threads_http = std::max(params.n_parallel + 2, (int32_t) std::thread::hardware_concurrency() - 1);
    }
    log_data["n_threads_http"] =  std::to_string(params.n_threads_http);
    svr->new_task_queue = [&params] { return new httplib::ThreadPool(params.n_threads_http); };

    // clean up function, to be called before exit
    auto clean_up = [&svr, &ctx_server]() {
        SRV_INF("%s: cleaning up before exit...\n", __func__);
        svr->stop();
        ctx_server.queue_results.terminate();
        llama_backend_free();
    };

    bool was_bound = false;
    if (string_ends_with(std::string(params.hostname), ".sock")) {
        LOG_INF("%s: setting address family to AF_UNIX\n", __func__);
        svr->set_address_family(AF_UNIX);
        // bind_to_port requires a second arg, any value other than 0 should
        // simply get ignored
        was_bound = svr->bind_to_port(params.hostname, 8080);
    } else {
        LOG_INF("%s: binding port with default address family\n", __func__);
        // bind HTTP listen port
        if (params.port == 0) {
            int bound_port = svr->bind_to_any_port(params.hostname);
            if ((was_bound = (bound_port >= 0))) {
                params.port = bound_port;
            }
        } else {
            was_bound = svr->bind_to_port(params.hostname, params.port);
        }
    }

    if (!was_bound) {
        LOG_ERR("%s: couldn't bind HTTP server socket, hostname: %s, port: %d\n", __func__, params.hostname.c_str(), params.port);
        clean_up();
        return 1;
    }

    // run the HTTP server in a thread
    std::thread t([&]() { svr->listen_after_bind(); });
    svr->wait_until_ready();

    LOG_INF("%s: HTTP server is listening, hostname: %s, port: %d, http threads: %d\n", __func__, params.hostname.c_str(), params.port, params.n_threads_http);

    // load the model
    LOG_INF("%s: loading model\n", __func__);

    if (!ctx_server.load_model(params)) {
        clean_up();
        t.join();
        LOG_ERR("%s: exiting due to model loading error\n", __func__);
        return 1;
    }

    ctx_server.init();
    state.store(SERVER_STATE_READY);

    LOG_INF("%s: model loaded\n", __func__);

    // print sample chat example to make it clear which template is used
    LOG_INF("%s: chat template, chat_template: %s, example_format: '%s'\n", __func__,
        common_chat_templates_source(ctx_server.chat_templates.get()),
        common_chat_format_example(ctx_server.chat_templates.get(), ctx_server.params_base.use_jinja).c_str());

    ctx_server.queue_tasks.on_new_task([&ctx_server](server_task && task) {
        ctx_server.process_single_task(std::move(task));
    });

    ctx_server.queue_tasks.on_update_slots([&ctx_server]() {
        ctx_server.update_slots();
    });

    shutdown_handler = [&](int) {
        // this will unblock start_loop()
        ctx_server.queue_tasks.terminate();
    };

#if defined (__unix__) || (defined (__APPLE__) && defined (__MACH__))
    struct sigaction sigint_action;
    sigint_action.sa_handler = signal_handler;
    sigemptyset (&sigint_action.sa_mask);
    sigint_action.sa_flags = 0;
    sigaction(SIGINT, &sigint_action, NULL);
    sigaction(SIGTERM, &sigint_action, NULL);
#elif defined (_WIN32)
    auto console_ctrl_handler = +[](DWORD ctrl_type) -> BOOL {
        return (ctrl_type == CTRL_C_EVENT) ? (signal_handler(SIGINT), true) : false;
    };
    SetConsoleCtrlHandler(reinterpret_cast<PHANDLER_ROUTINE>(console_ctrl_handler), true);
#endif

    LOG_INF("%s: server is listening on http://%s:%d - starting the main loop\n", __func__, params.hostname.c_str(), params.port);

    // this call blocks the main thread until queue_tasks.terminate() is called
    ctx_server.queue_tasks.start_loop();

    clean_up();
    t.join();

    return 0;
}<|MERGE_RESOLUTION|>--- conflicted
+++ resolved
@@ -2537,7 +2537,6 @@
         res->oaicompat             = slot.params.oaicompat;
         res->oaicompat_model       = slot.params.oaicompat_model;
         res->oaicompat_cmpl_id     = slot.params.oaicompat_cmpl_id;
-<<<<<<< HEAD
         res->oaicompat_chat_format = slot.params.oaicompat_chat_format;
         
         // Add beam search results if enabled
@@ -2552,10 +2551,6 @@
                 });
             }
         }
-=======
-        res->oaicompat_msg         = slot.update_chat_msg(res->oaicompat_msg_diffs);
-
->>>>>>> 7675c555
         // populate res.probs_output
         if (slot.params.sampling.n_probs > 0) {
             if (!slot.params.stream && slot.stop == STOP_TYPE_WORD) {
@@ -4608,7 +4603,6 @@
         }
 
         auto body = json::parse(req.body);
-<<<<<<< HEAD
         // Removed reasoning_format from this log as it's an enum and cannot be printed with %s
         SRV_DBG("Chat completions: parsing request with use_jinja=%d",
                 params.use_jinja);
@@ -4620,15 +4614,6 @@
                 data.contains("prompt") ? (int)data["prompt"].get<std::string>().size() : 0);
         
         return handle_completions_impl(
-=======
-        std::vector<raw_buffer> files;
-        json data = oaicompat_chat_params_parse(
-            body,
-            ctx_server.oai_parser_opt,
-            files);
-
-        handle_completions_impl(
->>>>>>> 7675c555
             SERVER_TASK_TYPE_COMPLETION,
             data,
             files,
